//! This module implements zk-proof batch verifier functionality.

use crate::{
    circuits::{
        argument::ArgumentType,
        constraints::ConstraintSystem,
        expr::{Column, Constants, PolishToken},
        gate::GateType,
        lookup::{lookups::LookupsUsed, tables::combine_table},
        polynomials::permutation,
        scalars::RandomOracles,
        wires::{COLUMNS, PERMUTS},
    },
    curve::KimchiCurve,
    error::VerifyError,
    oracles::OraclesResult,
    plonk_sponge::FrSponge,
    proof::{PointEvaluations, ProverProof, RecursionChallenge},
    verifier_index::VerifierIndex,
};
use ark_ff::{Field, One, PrimeField, Zero};
use ark_poly::{EvaluationDomain, Polynomial};
use commitment_dlog::commitment::{
    absorb_commitment, combined_inner_product, BatchEvaluationProof, Evaluation, PolyComm,
};
use mina_poseidon::{sponge::ScalarChallenge, FqSponge};
use rand::thread_rng;

/// The result of a proof verification.
pub type Result<T> = std::result::Result<T, VerifyError>;

pub struct Context<'a, G: KimchiCurve> {
    proof: &'a ProverProof<G>,
    index: &'a VerifierIndex<G>,
}

impl<'a, G: KimchiCurve> Context<'a, G> {
    pub fn get_column(&self, col: Column) -> Option<&'a PolyComm<G>> {
        use Column::*;
        match col {
            Witness(i) => Some(&self.proof.commitments.w_comm[i]),
            Coefficient(i) => Some(&self.index.coefficients_comm[i]),
            Permutation(i) => Some(&self.index.sigma_comm[i]),
            Z => Some(&self.proof.commitments.z_comm),
            LookupSorted(i) => Some(&self.proof.commitments.lookup.as_ref()?.sorted[i]),
            LookupAggreg => Some(&self.proof.commitments.lookup.as_ref()?.aggreg),
            LookupKindIndex(i) => {
                Some(self.index.lookup_index.as_ref()?.lookup_selectors[i].as_ref()?)
            }
            LookupTable => None,
            LookupRuntimeSelector => Some(
                self.index
                    .lookup_index
                    .as_ref()?
                    .runtime_tables_selector
                    .as_ref()?,
            ),
            LookupRuntimeTable => None,
            Index(t) => {
                use GateType::*;
                match t {
                    Zero => None,
                    Generic => Some(&self.index.generic_comm),
                    Lookup => None,
                    CompleteAdd => Some(&self.index.complete_add_comm),
                    VarBaseMul => Some(&self.index.mul_comm),
                    EndoMul => Some(&self.index.emul_comm),
                    EndoMulScalar => Some(&self.index.endomul_scalar_comm),
                    Poseidon => Some(&self.index.psm_comm),
                    ChaCha0 => Some(&self.index.chacha_comm.as_ref()?[0]),
                    ChaCha1 => Some(&self.index.chacha_comm.as_ref()?[1]),
                    ChaCha2 => Some(&self.index.chacha_comm.as_ref()?[2]),
                    ChaChaFinal => Some(&self.index.chacha_comm.as_ref()?[3]),
                    CairoClaim | CairoInstruction | CairoFlags | CairoTransition => None,
                    RangeCheck0 => Some(&self.index.range_check_comm.as_ref()?[0]),
                    RangeCheck1 => Some(&self.index.range_check_comm.as_ref()?[1]),
                    Xor16 => Some(self.index.xor_comm.as_ref()?),
                    ForeignFieldAdd => Some(self.index.foreign_field_add_comm.as_ref()?),
                    ForeignFieldMul => Some(self.index.foreign_field_mul_comm.as_ref()?),
                }
            }
        }
    }
}

impl<G: KimchiCurve> ProverProof<G>
where
    G::BaseField: PrimeField,
{
    /// This function runs the random oracle argument
    ///
    /// # Errors
    ///
    /// Will give error if `commitment(s)` are invalid(missing or wrong length), or `proof` is verified as invalid.
    ///
    /// # Panics
    ///
    /// Will panic if `PolishToken` evaluation is invalid.
    pub fn oracles<
        EFqSponge: Clone + FqSponge<G::BaseField, G, G::ScalarField>,
        EFrSponge: FrSponge<G::ScalarField>,
    >(
        &self,
        index: &VerifierIndex<G>,
        public_comm: &PolyComm<G>,
    ) -> Result<OraclesResult<G, EFqSponge>> {
        //~
        //~ #### Fiat-Shamir argument
        //~
        //~ We run the following algorithm:
        //~
        let n = index.domain.size;
        let (_, endo_r) = G::endos();

        //~ 1. Setup the Fq-Sponge.
        let mut fq_sponge = EFqSponge::new(G::OtherCurve::sponge_params());

        //~ 1. Absorb the digest of the VerifierIndex.
        let verifier_index_digest = index.digest::<EFqSponge>();
        fq_sponge.absorb_fq(&[verifier_index_digest]);

        //~ 1. Absorb the commitments of the previous challenges with the Fq-sponge.
        for RecursionChallenge { comm, .. } in &self.prev_challenges {
            absorb_commitment(&mut fq_sponge, comm);
        }

        //~ 1. Absorb the commitment of the public input polynomial with the Fq-Sponge.
        absorb_commitment(&mut fq_sponge, public_comm);

        //~ 1. Absorb the commitments to the registers / witness columns with the Fq-Sponge.
        self.commitments
            .w_comm
            .iter()
            .for_each(|c| absorb_commitment(&mut fq_sponge, c));

        //~ 1. If lookup is used:
        if let Some(l) = &index.lookup_index {
            let lookup_commits = self
                .commitments
                .lookup
                .as_ref()
                .ok_or(VerifyError::LookupCommitmentMissing)?;

            // if runtime is used, absorb the commitment
            if l.runtime_tables_selector.is_some() {
                let runtime_commit = lookup_commits
                    .runtime
                    .as_ref()
                    .ok_or(VerifyError::IncorrectRuntimeProof)?;
                absorb_commitment(&mut fq_sponge, runtime_commit);
            }
        }

        let joint_combiner = if let Some(l) = &index.lookup_index {
            //~~ - If it involves queries to a multiple-column lookup table,
            //~~   then squeeze the Fq-Sponge to obtain the joint combiner challenge $j'$,
            //~~   otherwise set the joint combiner challenge $j'$ to $0$.
            let joint_lookup_used = matches!(l.lookup_used, LookupsUsed::Joint);
            let joint_combiner = if joint_lookup_used {
                fq_sponge.challenge()
            } else {
                G::ScalarField::zero()
            };

            //~~ - Derive the scalar joint combiner challenge $j$ from $j'$ using the endomorphism.
            //~~   (TODO: specify endomorphism)
            let joint_combiner = ScalarChallenge(joint_combiner);
            let joint_combiner_field = joint_combiner.to_field(endo_r);
            let joint_combiner = (joint_combiner, joint_combiner_field);

<<<<<<< HEAD
=======
            //~~ - absorb the commitments to the sorted polynomials.
            for com in &lookup_commits.sorted {
                absorb_commitment(&mut fq_sponge, com);
            }

>>>>>>> af74db0a
            Some(joint_combiner)
        } else {
            None
        };

        if index.lookup_index.is_some() {
            let lookup_commits = self
                .commitments
                .lookup
                .as_ref()
                .ok_or(VerifyError::LookupCommitmentMissing)?;

            //~~ - absorb the commitments to the sorted polynomials.
            for com in &lookup_commits.sorted {
                fq_sponge.absorb_g(&com.unshifted);
            }
        }

        //~ 1. Sample $\beta$ with the Fq-Sponge.
        let beta = fq_sponge.challenge();

        //~ 1. Sample $\gamma$ with the Fq-Sponge.
        let gamma = fq_sponge.challenge();

        //~ 1. If using lookup, absorb the commitment to the aggregation lookup polynomial.
        self.commitments.lookup.iter().for_each(|l| {
            absorb_commitment(&mut fq_sponge, &l.aggreg);
        });

        //~ 1. Absorb the commitment to the permutation trace with the Fq-Sponge.
        absorb_commitment(&mut fq_sponge, &self.commitments.z_comm);

        //~ 1. Sample $\alpha'$ with the Fq-Sponge.
        let alpha_chal = ScalarChallenge(fq_sponge.challenge());

        //~ 1. Derive $\alpha$ from $\alpha'$ using the endomorphism (TODO: details).
        let alpha = alpha_chal.to_field(endo_r);

        //~ 1. Enforce that the length of the $t$ commitment is of size `PERMUTS`.
        if self.commitments.t_comm.unshifted.len() != PERMUTS {
            return Err(VerifyError::IncorrectCommitmentLength("t"));
        }

        //~ 1. Absorb the commitment to the quotient polynomial $t$ into the argument.
        absorb_commitment(&mut fq_sponge, &self.commitments.t_comm);

        //~ 1. Sample $\zeta'$ with the Fq-Sponge.
        let zeta_chal = ScalarChallenge(fq_sponge.challenge());

        //~ 1. Derive $\zeta$ from $\zeta'$ using the endomorphism (TODO: specify).
        let zeta = zeta_chal.to_field(endo_r);

        //~ 1. Setup the Fr-Sponge.
        let digest = fq_sponge.clone().digest();
        let mut fr_sponge = EFrSponge::new(G::sponge_params());

        //~ 1. Squeeze the Fq-sponge and absorb the result with the Fr-Sponge.
        fr_sponge.absorb(&digest);

        //~ 1. Absorb the previous recursion challenges.
        let prev_challenge_digest = {
            // Note: we absorb in a new sponge here to limit the scope in which we need the
            // more-expensive 'optional sponge'.
            let mut fr_sponge = EFrSponge::new(G::sponge_params());
            for RecursionChallenge { chals, .. } in &self.prev_challenges {
                fr_sponge.absorb_multiple(chals);
            }
            fr_sponge.digest()
        };
        fr_sponge.absorb(&prev_challenge_digest);

        // prepare some often used values
        let zeta1 = zeta.pow(&[n]);
        let zetaw = zeta * index.domain.group_gen;
        let evaluation_points = [zeta, zetaw];
        let powers_of_eval_points_for_chunks = PointEvaluations {
            zeta: zeta.pow(&[index.max_poly_size as u64]),
            zeta_omega: zetaw.pow(&[index.max_poly_size as u64]),
        };

        //~ 1. Compute evaluations for the previous recursion challenges.
        let polys: Vec<(PolyComm<G>, _)> = self
            .prev_challenges
            .iter()
            .map(|challenge| {
                let evals = challenge.evals(
                    index.max_poly_size,
                    &evaluation_points,
                    &[
                        powers_of_eval_points_for_chunks.zeta,
                        powers_of_eval_points_for_chunks.zeta_omega,
                    ],
                );
                let RecursionChallenge { chals: _, comm } = challenge;
                (comm.clone(), evals)
            })
            .collect();

        // retrieve ranges for the powers of alphas
        let mut all_alphas = index.powers_of_alpha.clone();
        all_alphas.instantiate(alpha);

        // compute Lagrange base evaluation denominators
        let w: Vec<_> = index.domain.elements().take(self.public.len()).collect();

        let mut zeta_minus_x: Vec<_> = w.iter().map(|w| zeta - w).collect();

        w.iter()
            .take(self.public.len())
            .for_each(|w| zeta_minus_x.push(zetaw - w));

        ark_ff::fields::batch_inversion::<G::ScalarField>(&mut zeta_minus_x);

        //~ 1. Evaluate the negated public polynomial (if present) at $\zeta$ and $\zeta\omega$.
        //~
        //~    NOTE: this works only in the case when the poly segment size is not smaller than that of the domain.
        let public_evals = if self.public.is_empty() {
            [vec![G::ScalarField::zero()], vec![G::ScalarField::zero()]]
        } else {
            [
                vec![
                    (self
                        .public
                        .iter()
                        .zip(zeta_minus_x.iter())
                        .zip(index.domain.elements())
                        .map(|((p, l), w)| -*l * p * w)
                        .fold(G::ScalarField::zero(), |x, y| x + y))
                        * (zeta1 - G::ScalarField::one())
                        * index.domain.size_inv,
                ],
                vec![
                    (self
                        .public
                        .iter()
                        .zip(zeta_minus_x[self.public.len()..].iter())
                        .zip(index.domain.elements())
                        .map(|((p, l), w)| -*l * p * w)
                        .fold(G::ScalarField::zero(), |x, y| x + y))
                        * index.domain.size_inv
                        * (zetaw.pow(&[n as u64]) - G::ScalarField::one()),
                ],
            ]
        };

        //~ 1. Absorb the unique evaluation of ft: $ft(\zeta\omega)$.
        fr_sponge.absorb(&self.ft_eval1);

        //~ 1. Absorb all the polynomial evaluations in $\zeta$ and $\zeta\omega$:
        //~~ - the public polynomial
        //~~ - z
        //~~ - generic selector
        //~~ - poseidon selector
        //~~ - the 15 register/witness
        //~~ - 6 sigmas evaluations (the last one is not evaluated)
        fr_sponge.absorb_multiple(&public_evals[0]);
        fr_sponge.absorb_multiple(&public_evals[1]);
        fr_sponge.absorb_evaluations(&self.evals);

        //~ 1. Sample $v'$ with the Fr-Sponge.
        let v_chal = fr_sponge.challenge();

        //~ 1. Derive $v$ from $v'$ using the endomorphism (TODO: specify).
        let v = v_chal.to_field(endo_r);

        //~ 1. Sample $u'$ with the Fr-Sponge.
        let u_chal = fr_sponge.challenge();

        //~ 1. Derive $u$ from $u'$ using the endomorphism (TODO: specify).
        let u = u_chal.to_field(endo_r);

        //~ 1. Create a list of all polynomials that have an evaluation proof.

        let evals = self.evals.combine(&powers_of_eval_points_for_chunks);

        //~ 1. Compute the evaluation of $ft(\zeta)$.
        let ft_eval0 = {
            let zkp = index.zkpm().evaluate(&zeta);
            let zeta1m1 = zeta1 - G::ScalarField::one();

            let mut alpha_powers =
                all_alphas.get_alphas(ArgumentType::Permutation, permutation::CONSTRAINTS);
            let alpha0 = alpha_powers
                .next()
                .expect("missing power of alpha for permutation");
            let alpha1 = alpha_powers
                .next()
                .expect("missing power of alpha for permutation");
            let alpha2 = alpha_powers
                .next()
                .expect("missing power of alpha for permutation");

            let init = (evals.w[PERMUTS - 1].zeta + gamma) * evals.z.zeta_omega * alpha0 * zkp;
            let mut ft_eval0 = evals
                .w
                .iter()
                .zip(evals.s.iter())
                .map(|(w, s)| (beta * s.zeta) + w.zeta + gamma)
                .fold(init, |x, y| x * y);

            ft_eval0 -= if public_evals[0].is_empty() {
                G::ScalarField::zero()
            } else {
                public_evals[0][0]
            };

            ft_eval0 -= evals
                .w
                .iter()
                .zip(index.shift.iter())
                .map(|(w, s)| gamma + (beta * zeta * s) + w.zeta)
                .fold(alpha0 * zkp * evals.z.zeta, |x, y| x * y);

            let numerator = ((zeta1m1 * alpha1 * (zeta - index.w()))
                + (zeta1m1 * alpha2 * (zeta - G::ScalarField::one())))
                * (G::ScalarField::one() - evals.z.zeta);

            let denominator = (zeta - index.w()) * (zeta - G::ScalarField::one());
            let denominator = denominator.inverse().expect("negligible probability");

            ft_eval0 += numerator * denominator;

            let constants = Constants::new(
                alpha,
                beta,
                gamma,
                joint_combiner.as_ref().map(|j| j.1),
                index.endo,
                &G::sponge_params().mds,
                index.foreign_field_modulus.clone(),
            );

            ft_eval0 -= PolishToken::evaluate(
                &index.linearization.constant_term,
                index.domain,
                zeta,
                &evals,
                &constants,
            )
            .unwrap();

            ft_eval0
        };

        let combined_inner_product = {
            let ft_eval0 = vec![ft_eval0];
            let ft_eval1 = vec![self.ft_eval1];

            #[allow(clippy::type_complexity)]
            let mut es: Vec<(Vec<Vec<G::ScalarField>>, Option<usize>)> =
                polys.iter().map(|(_, e)| (e.clone(), None)).collect();
            es.push((public_evals.to_vec(), None));
            es.push((vec![ft_eval0, ft_eval1], None));
            for col in [
                Column::Z,
                Column::Index(GateType::Generic),
                Column::Index(GateType::Poseidon),
            ]
            .into_iter()
            .chain((0..COLUMNS).map(Column::Witness))
            .chain((0..COLUMNS).map(Column::Coefficient))
            .chain((0..PERMUTS - 1).map(Column::Permutation))
            {
                es.push((
                    {
                        let evals = self
                            .evals
                            .get_column(col)
                            .ok_or(VerifyError::MissingEvaluation(col))?;
                        vec![evals.zeta.clone(), evals.zeta_omega.clone()]
                    },
                    None,
                ))
            }

            combined_inner_product(&evaluation_points, &v, &u, &es, index.srs().g.len())
        };

        let oracles = RandomOracles {
            joint_combiner,
            beta,
            gamma,
            alpha_chal,
            alpha,
            zeta,
            v,
            u,
            zeta_chal,
            v_chal,
            u_chal,
        };

        Ok(OraclesResult {
            fq_sponge,
            digest,
            oracles,
            all_alphas,
            public_evals,
            powers_of_eval_points_for_chunks,
            polys,
            zeta1,
            ft_eval0,
            combined_inner_product,
        })
    }
}

fn to_batch<'a, G, EFqSponge, EFrSponge>(
    index: &VerifierIndex<G>,
    proof: &'a ProverProof<G>,
) -> Result<BatchEvaluationProof<'a, G, EFqSponge>>
where
    G: KimchiCurve,
    G::BaseField: PrimeField,
    EFqSponge: Clone + FqSponge<G::BaseField, G, G::ScalarField>,
    EFrSponge: FrSponge<G::ScalarField>,
{
    //~
    //~ #### Partial verification
    //~
    //~ For every proof we want to verify, we defer the proof opening to the very end.
    //~ This allows us to potentially batch verify a number of partially verified proofs.
    //~ Essentially, this steps verifies that $f(\zeta) = t(\zeta) * Z_H(\zeta)$.
    //~

    if proof.prev_challenges.len() != index.prev_challenges {
        return Err(VerifyError::IncorrectPrevChallengesLength(
            index.prev_challenges,
            proof.prev_challenges.len(),
        ));
    }
    if proof.public.len() != index.public {
        return Err(VerifyError::IncorrectPubicInputLength(index.public));
    }

    //~ 1. Commit to the negated public input polynomial.
<<<<<<< HEAD
=======
    let lgr_comm = index
        .srs()
        .lagrange_bases
        .get(&index.domain.size())
        .expect("pre-computed committed lagrange bases not found");
    let com: Vec<_> = lgr_comm.iter().take(index.public).collect();
    let elm: Vec<_> = proof.public.iter().map(|s| -*s).collect();
    let public_comm = PolyComm::<G>::multi_scalar_mul(&com, &elm);
>>>>>>> af74db0a
    let public_comm = {
        if proof.public.len() != index.public {
            return Err(VerifyError::IncorrectPubicInputLength(index.public));
        }
        let lgr_comm = index
            .srs()
            .lagrange_bases
            .get(&index.domain.size())
            .expect("pre-computed committed lagrange bases not found");
        let com: Vec<_> = lgr_comm
            .iter()
            .map(|c| PolyComm {
                unshifted: vec![*c],
                shifted: None,
            })
            .take(index.public)
            .collect();
        let com_ref: Vec<_> = com.iter().collect();
        let elm: Vec<_> = proof.public.iter().map(|s| -*s).collect();
        let public_comm = PolyComm::<G>::multi_scalar_mul(&com_ref, &elm);
        index
            .srs()
            .mask_custom(
                public_comm,
                &PolyComm {
                    unshifted: vec![G::ScalarField::one(); 1],
                    shifted: None,
                },
            )
            .unwrap()
            .commitment
    };

    //~ 1. Run the [Fiat-Shamir argument](#fiat-shamir-argument).
    let OraclesResult {
        fq_sponge,
        oracles,
        all_alphas,
        public_evals,
        powers_of_eval_points_for_chunks,
        polys,
        zeta1: zeta_to_domain_size,
        ft_eval0,
        ..
    } = proof.oracles::<EFqSponge, EFrSponge>(index, &public_comm)?;

    //~ 1. Combine the chunked polynomials' evaluations
    //~    (TODO: most likely only the quotient polynomial is chunked)
    //~    with the right powers of $\zeta^n$ and $(\zeta * \omega)^n$.
    let evals = proof.evals.combine(&powers_of_eval_points_for_chunks);

    let context = Context { proof, index };

    //~ 4. Compute the commitment to the linearized polynomial $f$.
    //~    To do this, add the constraints of all of the gates, of the permutation,
    //~    and optionally of the lookup.
    //~    (See the separate sections in the [constraints](#constraints) section.)
    //~    Any polynomial should be replaced by its associated commitment,
    //~    contained in the verifier index or in the proof,
    //~    unless a polynomial has its evaluation provided by the proof
    //~    in which case the evaluation should be used in place of the commitment.
    let f_comm = {
        // the permutation is written manually (not using the expr framework)
        let zkp = index.zkpm().evaluate(&oracles.zeta);

        let alphas = all_alphas.get_alphas(ArgumentType::Permutation, permutation::CONSTRAINTS);

        let mut commitments = vec![&index.sigma_comm[PERMUTS - 1]];
        let mut scalars = vec![ConstraintSystem::<G::ScalarField>::perm_scalars(
            &evals,
            oracles.beta,
            oracles.gamma,
            alphas,
            zkp,
        )];

        // other gates are implemented using the expression framework
        {
            // TODO: Reuse constants from oracles function
            let constants = Constants::new(
                oracles.alpha,
                oracles.beta,
                oracles.gamma,
                oracles.joint_combiner.as_ref().map(|j| j.1),
                index.endo,
                &G::sponge_params().mds,
                index.foreign_field_modulus.clone(),
            );

            for (col, tokens) in &index.linearization.index_terms {
                let scalar =
                    PolishToken::evaluate(tokens, index.domain, oracles.zeta, &evals, &constants)
                        .expect("should evaluate");

                let col = *col;
                scalars.push(scalar);
                commitments.push(
                    context
                        .get_column(col)
                        .ok_or(VerifyError::MissingCommitment(col))?,
                );
            }
        }

        // MSM
        PolyComm::multi_scalar_mul(&commitments, &scalars)
    };

    //~ 1. Compute the (chuncked) commitment of $ft$
    //~    (see [Maller's optimization](../crypto/plonk/maller_15.html)).
    let ft_comm = {
        let zeta_to_srs_len = oracles.zeta.pow(&[index.max_poly_size as u64]);
        let chunked_f_comm = f_comm.chunk_commitment(zeta_to_srs_len);
        let chunked_t_comm = &proof.commitments.t_comm.chunk_commitment(zeta_to_srs_len);
        &chunked_f_comm - &chunked_t_comm.scale(zeta_to_domain_size - G::ScalarField::one())
    };

    //~ 1. List the polynomial commitments, and their associated evaluations,
    //~    that are associated to the aggregated evaluation proof in the proof:
    let mut evaluations = vec![];

    //~~ - recursion
    evaluations.extend(polys.into_iter().map(|(c, e)| Evaluation {
        commitment: c,
        evaluations: e,
        degree_bound: None,
    }));

    //~~ - public input commitment
    evaluations.push(Evaluation {
        commitment: public_comm,
        evaluations: public_evals.to_vec(),
        degree_bound: None,
    });

    //~~ - ft commitment (chunks of it)
    evaluations.push(Evaluation {
        commitment: ft_comm,
        evaluations: vec![vec![ft_eval0], vec![proof.ft_eval1]],
        degree_bound: None,
    });

    for col in [
        //~~ - permutation commitment
        Column::Z,
        //~~ - index commitments that use the coefficients
        Column::Index(GateType::Generic),
        Column::Index(GateType::Poseidon),
    ]
    .into_iter()
    //~~ - witness commitments
    .chain((0..COLUMNS).map(Column::Witness))
    //~~ - coefficient commitments
    .chain((0..COLUMNS).map(Column::Coefficient))
    //~~ - sigma commitments
    .chain((0..PERMUTS - 1).map(Column::Permutation))
    //~~ - lookup commitments
    .chain(
        index
            .lookup_index
            .as_ref()
            .map(|li| {
                // add evaluations of sorted polynomials
                (0..li.lookup_info.max_per_row + 1)
                    .map(Column::LookupSorted)
                    // add evaluations of the aggreg polynomial
                    .chain([Column::LookupAggreg].into_iter())
            })
            .into_iter()
            .flatten(),
    ) {
        let evals = proof
            .evals
            .get_column(col)
            .ok_or(VerifyError::MissingEvaluation(col))?;
        evaluations.push(Evaluation {
            commitment: context
                .get_column(col)
                .ok_or(VerifyError::MissingCommitment(col))?
                .clone(),
            evaluations: vec![evals.zeta.clone(), evals.zeta_omega.clone()],
            degree_bound: None,
        });
    }

    if let Some(li) = &index.lookup_index {
        let lookup_comms = proof
            .commitments
            .lookup
            .as_ref()
            .ok_or(VerifyError::LookupCommitmentMissing)?;
        let lookup_eval = proof
            .evals
            .lookup
            .as_ref()
            .ok_or(VerifyError::LookupEvalsMissing)?;

        // compute table commitment
        let table_comm = {
            let joint_combiner = oracles
                .joint_combiner
                .expect("joint_combiner should be present if lookups are used");
            let table_id_combiner = joint_combiner
                .1
                .pow([u64::from(li.lookup_info.max_joint_size)]);
            let lookup_table: Vec<_> = li.lookup_table.iter().collect();
            let runtime = lookup_comms.runtime.as_ref();

            combine_table(
                &lookup_table,
                joint_combiner.1,
                table_id_combiner,
                li.table_ids.as_ref(),
                runtime,
            )
        };

        // add evaluation of the table polynomial
        evaluations.push(Evaluation {
            commitment: table_comm,
            evaluations: vec![
                lookup_eval.table.zeta.clone(),
                lookup_eval.table.zeta_omega.clone(),
            ],
            degree_bound: None,
        });

        // add evaluation of the runtime table polynomial
        if li.runtime_tables_selector.is_some() {
            let runtime = lookup_comms
                .runtime
                .as_ref()
                .ok_or(VerifyError::IncorrectRuntimeProof)?;
            let runtime_eval = lookup_eval
                .runtime
                .as_ref()
                .map(|x| x.map_ref(&|x| x.clone()))
                .ok_or(VerifyError::IncorrectRuntimeProof)?;

            evaluations.push(Evaluation {
                commitment: runtime.clone(),
                evaluations: vec![runtime_eval.zeta, runtime_eval.zeta_omega],
                degree_bound: None,
            });
        }
    }

    // prepare for the opening proof verification
    let evaluation_points = vec![oracles.zeta, oracles.zeta * index.domain.group_gen];
    Ok(BatchEvaluationProof {
        sponge: fq_sponge,
        evaluations,
        evaluation_points,
        polyscale: oracles.v,
        evalscale: oracles.u,
        opening: &proof.proof,
    })
}

/// Verify a proof [`ProverProof`] using a [`VerifierIndex`] and a `group_map`.
///
/// # Errors
///
/// Will give error if `proof(s)` are not verified as valid.
pub fn verify<G, EFqSponge, EFrSponge>(
    group_map: &G::Map,
    verifier_index: &VerifierIndex<G>,
    proof: &ProverProof<G>,
) -> Result<()>
where
    G: KimchiCurve,
    G::BaseField: PrimeField,
    EFqSponge: Clone + FqSponge<G::BaseField, G, G::ScalarField>,
    EFrSponge: FrSponge<G::ScalarField>,
{
    let proofs = vec![(verifier_index, proof)];
    batch_verify::<G, EFqSponge, EFrSponge>(group_map, &proofs)
}

/// This function verifies the batch of zk-proofs
///     proofs: vector of Plonk proofs
///     index: `VerifierIndex`
///     RETURN: verification status
///
/// # Errors
///
/// Will give error if `srs` of `proof` is invalid or `verify` process fails.
pub fn batch_verify<G, EFqSponge, EFrSponge>(
    group_map: &G::Map,
    proofs: &[(&VerifierIndex<G>, &ProverProof<G>)],
) -> Result<()>
where
    G: KimchiCurve,
    G::BaseField: PrimeField,
    EFqSponge: Clone + FqSponge<G::BaseField, G, G::ScalarField>,
    EFrSponge: FrSponge<G::ScalarField>,
{
    //~ #### Batch verification of proofs
    //~
    //~ Below, we define the steps to verify a number of proofs
    //~ (each associated to a [verifier index](#verifier-index)).
    //~ You can, of course, use it to verify a single proof.
    //~

    //~ 1. If there's no proof to verify, the proof validates trivially.
    if proofs.is_empty() {
        return Ok(());
    }

    //~ 1. Ensure that all the proof's verifier index have a URS of the same length. (TODO: do they have to be the same URS though? should we check for that?)
    // TODO: Account for the different SRS lengths
    let srs = &proofs[0].0.srs();
    for (index, _) in proofs.iter() {
        if index.srs().g.len() != srs.g.len() {
            return Err(VerifyError::DifferentSRS);
        }

        // also make sure that the SRS is not smaller than the domain size
        if index.srs().max_degree() < index.domain.size() {
            return Err(VerifyError::SRSTooSmall);
        }
    }

    //~ 1. Validate each proof separately following the [partial verification](#partial-verification) steps.
    let mut batch = vec![];
    for (index, proof) in proofs {
        batch.push(to_batch::<G, EFqSponge, EFrSponge>(index, proof)?);
    }

    //~ 1. Use the [`PolyCom.verify`](#polynomial-commitments) to verify the partially evaluated proofs.
    if srs.verify::<EFqSponge, _>(group_map, &mut batch, &mut thread_rng()) {
        Ok(())
    } else {
        Err(VerifyError::OpenProof)
    }
}<|MERGE_RESOLUTION|>--- conflicted
+++ resolved
@@ -168,14 +168,6 @@
             let joint_combiner_field = joint_combiner.to_field(endo_r);
             let joint_combiner = (joint_combiner, joint_combiner_field);
 
-<<<<<<< HEAD
-=======
-            //~~ - absorb the commitments to the sorted polynomials.
-            for com in &lookup_commits.sorted {
-                absorb_commitment(&mut fq_sponge, com);
-            }
-
->>>>>>> af74db0a
             Some(joint_combiner)
         } else {
             None
@@ -190,7 +182,7 @@
 
             //~~ - absorb the commitments to the sorted polynomials.
             for com in &lookup_commits.sorted {
-                fq_sponge.absorb_g(&com.unshifted);
+                absorb_commitment(&mut fq_sponge, com);
             }
         }
 
@@ -512,17 +504,6 @@
     }
 
     //~ 1. Commit to the negated public input polynomial.
-<<<<<<< HEAD
-=======
-    let lgr_comm = index
-        .srs()
-        .lagrange_bases
-        .get(&index.domain.size())
-        .expect("pre-computed committed lagrange bases not found");
-    let com: Vec<_> = lgr_comm.iter().take(index.public).collect();
-    let elm: Vec<_> = proof.public.iter().map(|s| -*s).collect();
-    let public_comm = PolyComm::<G>::multi_scalar_mul(&com, &elm);
->>>>>>> af74db0a
     let public_comm = {
         if proof.public.len() != index.public {
             return Err(VerifyError::IncorrectPubicInputLength(index.public));
@@ -532,17 +513,9 @@
             .lagrange_bases
             .get(&index.domain.size())
             .expect("pre-computed committed lagrange bases not found");
-        let com: Vec<_> = lgr_comm
-            .iter()
-            .map(|c| PolyComm {
-                unshifted: vec![*c],
-                shifted: None,
-            })
-            .take(index.public)
-            .collect();
-        let com_ref: Vec<_> = com.iter().collect();
+        let com: Vec<_> = lgr_comm.iter().take(index.public).collect();
         let elm: Vec<_> = proof.public.iter().map(|s| -*s).collect();
-        let public_comm = PolyComm::<G>::multi_scalar_mul(&com_ref, &elm);
+        let public_comm = PolyComm::<G>::multi_scalar_mul(&com, &elm);
         index
             .srs()
             .mask_custom(
