//! This module implements zk-proof batch verifier functionality.

use crate::{
    circuits::{
        argument::ArgumentType,
        constraints::ConstraintSystem,
        expr::{Column, Constants, PolishToken},
        gate::GateType,
        lookup::{lookups::LookupsUsed, tables::combine_table},
        polynomials::{generic, permutation},
        scalars::RandomOracles,
        wires::{COLUMNS, PERMUTS},
    },
    curve::KimchiCurve,
    error::VerifyError,
    oracles::OraclesResult,
    plonk_sponge::FrSponge,
    proof::{ProverProof, RecursionChallenge},
    verifier_index::VerifierIndex,
};
use ark_ff::{Field, One, PrimeField, Zero};
use ark_poly::{EvaluationDomain, Polynomial};
use commitment_dlog::commitment::{
    combined_inner_product, BatchEvaluationProof, Evaluation, PolyComm,
};
use itertools::izip;
use oracle::{sponge::ScalarChallenge, FqSponge};
use rand::thread_rng;

/// The result of a proof verification.
pub type Result<T> = std::result::Result<T, VerifyError>;

impl<G: KimchiCurve> ProverProof<G>
where
    G::BaseField: PrimeField,
{
    /// This function runs the random oracle argument
    ///
    /// # Errors
    ///
    /// Will give error if `commitment(s)` are invalid(missing or wrong length), or `proof` is verified as invalid.
    ///
    /// # Panics
    ///
    /// Will panic if `PolishToken` evaluation is invalid.
    pub fn oracles<
        EFqSponge: Clone + FqSponge<G::BaseField, G, G::ScalarField>,
        EFrSponge: FrSponge<G::ScalarField>,
    >(
        &self,
        index: &VerifierIndex<G>,
        public_comm: &PolyComm<G>,
    ) -> Result<OraclesResult<G, EFqSponge>> {
        //~
        //~ #### Fiat-Shamir argument
        //~
        //~ We run the following algorithm:
        //~
        let n = index.domain.size;
        let (_, endo_r) = G::endos();

        //~ 1. Setup the Fq-Sponge.
        let mut fq_sponge = EFqSponge::new(G::OtherCurve::sponge_params());

        //~ 1. Absorb the digest of the VerifierIndex.
        let verifier_index_digest = index.digest::<EFqSponge>();
        fq_sponge.absorb_fq(&[verifier_index_digest]);

        //~ 1. Absorb the commitments of the previous challenges with the Fq-sponge.
        for RecursionChallenge { comm, .. } in &self.prev_challenges {
            fq_sponge.absorb_g(&comm.unshifted);
        }

        //~ 1. Absorb the commitment of the public input polynomial with the Fq-Sponge.
        fq_sponge.absorb_g(&public_comm.unshifted);

        //~ 1. Absorb the commitments to the registers / witness columns with the Fq-Sponge.
        self.commitments
            .w_comm
            .iter()
            .for_each(|c| fq_sponge.absorb_g(&c.unshifted));

        //~ 1. If lookup is used:
        let joint_combiner = if let Some(l) = &index.lookup_index {
            let lookup_commits = self
                .commitments
                .lookup
                .as_ref()
                .ok_or(VerifyError::LookupCommitmentMissing)?;

            // if runtime is used, absorb the commitment
            if l.runtime_tables_selector.is_some() {
                let runtime_commit = lookup_commits
                    .runtime
                    .as_ref()
                    .ok_or(VerifyError::IncorrectRuntimeProof)?;
                fq_sponge.absorb_g(&runtime_commit.unshifted);
            }

            //~~ - If it involves queries to a multiple-column lookup table,
            //~~   then squeeze the Fq-Sponge to obtain the joint combiner challenge $j'$,
            //~~   otherwise set the joint combiner challenge $j'$ to $0$.
            let joint_lookup_used = matches!(l.lookup_used, LookupsUsed::Joint);
            let joint_combiner = if joint_lookup_used {
                fq_sponge.challenge()
            } else {
                G::ScalarField::zero()
            };

            //~~ - Derive the scalar joint combiner challenge $j$ from $j'$ using the endomorphism.
            //~~   (TODO: specify endomorphism)
            let joint_combiner = ScalarChallenge(joint_combiner);
            let joint_combiner_field = joint_combiner.to_field(endo_r);
            let joint_combiner = (joint_combiner, joint_combiner_field);

            //~~ - absorb the commitments to the sorted polynomials.
            for com in &lookup_commits.sorted {
                fq_sponge.absorb_g(&com.unshifted);
            }

            Some(joint_combiner)
        } else {
            None
        };

        //~ 1. Sample $\beta$ with the Fq-Sponge.
        let beta = fq_sponge.challenge();

        //~ 1. Sample $\gamma$ with the Fq-Sponge.
        let gamma = fq_sponge.challenge();

        //~ 1. If using lookup, absorb the commitment to the aggregation lookup polynomial.
        self.commitments.lookup.iter().for_each(|l| {
            fq_sponge.absorb_g(&l.aggreg.unshifted);
        });

        //~ 1. Absorb the commitment to the permutation trace with the Fq-Sponge.
        fq_sponge.absorb_g(&self.commitments.z_comm.unshifted);

        //~ 1. Sample $\alpha'$ with the Fq-Sponge.
        let alpha_chal = ScalarChallenge(fq_sponge.challenge());

        //~ 1. Derive $\alpha$ from $\alpha'$ using the endomorphism (TODO: details).
        let alpha = alpha_chal.to_field(endo_r);

        //~ 1. Enforce that the length of the $t$ commitment is of size `PERMUTS`.
        if self.commitments.t_comm.unshifted.len() != PERMUTS {
            return Err(VerifyError::IncorrectCommitmentLength("t"));
        }

        //~ 1. Absorb the commitment to the quotient polynomial $t$ into the argument.
        fq_sponge.absorb_g(&self.commitments.t_comm.unshifted);

        //~ 1. Sample $\zeta'$ with the Fq-Sponge.
        let zeta_chal = ScalarChallenge(fq_sponge.challenge());

        //~ 1. Derive $\zeta$ from $\zeta'$ using the endomorphism (TODO: specify).
        let zeta = zeta_chal.to_field(endo_r);

        //~ 1. Setup the Fr-Sponge.
        let digest = fq_sponge.clone().digest();
        let mut fr_sponge = EFrSponge::new(G::sponge_params());

        //~ 1. Squeeze the Fq-sponge and absorb the result with the Fr-Sponge.
        fr_sponge.absorb(&digest);

        // prepare some often used values
        let zeta1 = zeta.pow(&[n]);
        let zetaw = zeta * index.domain.group_gen;
        let evaluation_points = [zeta, zetaw];
        let powers_of_eval_points_for_chunks = [
            zeta.pow(&[index.max_poly_size as u64]),
            zetaw.pow(&[index.max_poly_size as u64]),
        ];

        //~ 1. Compute evaluations for the previous recursion challenges.
        let polys: Vec<(PolyComm<G>, _)> = self
            .prev_challenges
            .iter()
            .map(|challenge| {
                let evals = challenge.evals(
                    index.max_poly_size,
                    &evaluation_points,
                    &powers_of_eval_points_for_chunks,
                );
                let RecursionChallenge { chals: _, comm } = challenge;
                (comm.clone(), evals)
            })
            .collect();

        //~ 1. Absorb the previous recursion challenges.
        let prev_challenge_digest = {
            // Note: we absorb in a new sponge here to limit the scope in which we need the
            // more-expensive 'optional sponge'.
            let mut fr_sponge = EFrSponge::new(G::sponge_params());
            for RecursionChallenge { chals, .. } in &self.prev_challenges {
                fr_sponge.absorb_multiple(chals);
            }
            fr_sponge.digest()
        };
        fr_sponge.absorb(&prev_challenge_digest);

        // retrieve ranges for the powers of alphas
        let mut all_alphas = index.powers_of_alpha.clone();
        all_alphas.instantiate(alpha);

        // compute Lagrange base evaluation denominators
        let w: Vec<_> = index.domain.elements().take(self.public.len()).collect();

        let mut zeta_minus_x: Vec<_> = w.iter().map(|w| zeta - w).collect();

        w.iter()
            .take(self.public.len())
            .for_each(|w| zeta_minus_x.push(zetaw - w));

        ark_ff::fields::batch_inversion::<G::ScalarField>(&mut zeta_minus_x);

        //~ 1. Evaluate the negated public polynomial (if present) at $\zeta$ and $\zeta\omega$.
        //~
        //~    NOTE: this works only in the case when the poly segment size is not smaller than that of the domain.
        let public_evals = if self.public.is_empty() {
            [vec![G::ScalarField::zero()], vec![G::ScalarField::zero()]]
        } else {
            [
                vec![
                    (self
                        .public
                        .iter()
                        .zip(zeta_minus_x.iter())
                        .zip(index.domain.elements())
                        .map(|((p, l), w)| -*l * p * w)
                        .fold(G::ScalarField::zero(), |x, y| x + y))
                        * (zeta1 - G::ScalarField::one())
                        * index.domain.size_inv,
                ],
                vec![
                    (self
                        .public
                        .iter()
                        .zip(zeta_minus_x[self.public.len()..].iter())
                        .zip(index.domain.elements())
                        .map(|((p, l), w)| -*l * p * w)
                        .fold(G::ScalarField::zero(), |x, y| x + y))
                        * index.domain.size_inv
                        * (zetaw.pow(&[n as u64]) - G::ScalarField::one()),
                ],
            ]
        };

        //~ 1. Absorb the unique evaluation of ft: $ft(\zeta\omega)$.
        fr_sponge.absorb(&self.ft_eval1);

        //~ 1. Absorb all the polynomial evaluations in $\zeta$ and $\zeta\omega$:
        //~~ - the public polynomial
        //~~ - z
        //~~ - generic selector
        //~~ - poseidon selector
        //~~ - the 15 register/witness
        //~~ - 6 sigmas evaluations (the last one is not evaluated)
        fr_sponge.absorb_multiple(&public_evals[0]);
        fr_sponge.absorb_multiple(&public_evals[1]);
        fr_sponge.absorb_evaluations([&self.evals[0], &self.evals[1]]);

        //~ 1. Sample $v'$ with the Fr-Sponge.
        let v_chal = fr_sponge.challenge();

        //~ 1. Derive $v$ from $v'$ using the endomorphism (TODO: specify).
        let v = v_chal.to_field(endo_r);

        //~ 1. Sample $u'$ with the Fr-Sponge.
        let u_chal = fr_sponge.challenge();

        //~ 1. Derive $u$ from $u'$ using the endomorphism (TODO: specify).
        let u = u_chal.to_field(endo_r);

        //~ 1. Create a list of all polynomials that have an evaluation proof.

        let evals = vec![
            self.evals[0].combine(powers_of_eval_points_for_chunks[0]),
            self.evals[1].combine(powers_of_eval_points_for_chunks[1]),
        ];

        //~ 1. Compute the evaluation of $ft(\zeta)$.
        let ft_eval0 = {
            let zkp = index.zkpm().evaluate(&zeta);
            let zeta1m1 = zeta1 - G::ScalarField::one();

            let mut alpha_powers =
                all_alphas.get_alphas(ArgumentType::Permutation, permutation::CONSTRAINTS);
            let alpha0 = alpha_powers
                .next()
                .expect("missing power of alpha for permutation");
            let alpha1 = alpha_powers
                .next()
                .expect("missing power of alpha for permutation");
            let alpha2 = alpha_powers
                .next()
                .expect("missing power of alpha for permutation");

            let init = (evals[0].w[PERMUTS - 1] + gamma) * evals[1].z * alpha0 * zkp;
            let mut ft_eval0 = evals[0]
                .w
                .iter()
                .zip(evals[0].s.iter())
                .map(|(w, s)| (beta * s) + w + gamma)
                .fold(init, |x, y| x * y);

            ft_eval0 -= if public_evals[0].is_empty() {
                G::ScalarField::zero()
            } else {
                public_evals[0][0]
            };

            ft_eval0 -= evals[0]
                .w
                .iter()
                .zip(index.shift.iter())
                .map(|(w, s)| gamma + (beta * zeta * s) + w)
                .fold(alpha0 * zkp * evals[0].z, |x, y| x * y);

            let numerator = ((zeta1m1 * alpha1 * (zeta - index.w()))
                + (zeta1m1 * alpha2 * (zeta - G::ScalarField::one())))
                * (G::ScalarField::one() - evals[0].z);

            let denominator = (zeta - index.w()) * (zeta - G::ScalarField::one());
            let denominator = denominator.inverse().expect("negligible probability");

            ft_eval0 += numerator * denominator;

            let cs = Constants {
                alpha,
                beta,
                gamma,
                joint_combiner: joint_combiner.as_ref().map(|j| j.1),
                endo_coefficient: index.endo,
                mds: &G::sponge_params().mds,
                foreign_field_modulus: index.foreign_field_modulus.clone(),
            };
            ft_eval0 -= PolishToken::evaluate(
                &index.linearization.constant_term,
                index.domain,
                zeta,
                &evals,
                &cs,
            )
            .unwrap();

            ft_eval0
        };

        let combined_inner_product = {
            let ft_eval0 = vec![ft_eval0];
            let ft_eval1 = vec![self.ft_eval1];

            #[allow(clippy::type_complexity)]
            let mut es: Vec<(Vec<Vec<G::ScalarField>>, Option<usize>)> =
                polys.iter().map(|(_, e)| (e.clone(), None)).collect();
            es.push((public_evals.to_vec(), None));
            es.push((vec![ft_eval0, ft_eval1], None));
            es.push((
                self.evals.iter().map(|e| e.z.clone()).collect::<Vec<_>>(),
                None,
            ));
            es.push((
                self.evals
                    .iter()
                    .map(|e| e.generic_selector.clone())
                    .collect::<Vec<_>>(),
                None,
            ));
            es.push((
                self.evals
                    .iter()
                    .map(|e| e.poseidon_selector.clone())
                    .collect::<Vec<_>>(),
                None,
            ));
            es.extend(
                (0..COLUMNS)
                    .map(|c| {
                        (
                            self.evals
                                .iter()
                                .map(|e| e.w[c].clone())
                                .collect::<Vec<_>>(),
                            None,
                        )
                    })
                    .collect::<Vec<_>>(),
            );
            es.extend(
                (0..PERMUTS - 1)
                    .map(|c| {
                        (
                            self.evals
                                .iter()
                                .map(|e| e.s[c].clone())
                                .collect::<Vec<_>>(),
                            None,
                        )
                    })
                    .collect::<Vec<_>>(),
            );

            combined_inner_product(&evaluation_points, &v, &u, &es, index.srs().g.len())
        };

        let oracles = RandomOracles {
            joint_combiner,
            beta,
            gamma,
            alpha_chal,
            alpha,
            zeta,
            v,
            u,
            zeta_chal,
            v_chal,
            u_chal,
        };

        Ok(OraclesResult {
            fq_sponge,
            digest,
            oracles,
            all_alphas,
            public_evals,
            powers_of_eval_points_for_chunks,
            polys,
            zeta1,
            ft_eval0,
            combined_inner_product,
        })
    }
}

fn to_batch<'a, G, EFqSponge, EFrSponge>(
    index: &VerifierIndex<G>,
    proof: &'a ProverProof<G>,
) -> Result<BatchEvaluationProof<'a, G, EFqSponge>>
where
    G: KimchiCurve,
    G::BaseField: PrimeField,
    EFqSponge: Clone + FqSponge<G::BaseField, G, G::ScalarField>,
    EFrSponge: FrSponge<G::ScalarField>,
{
    //~
    //~ #### Partial verification
    //~
    //~ For every proof we want to verify, we defer the proof opening to the very end.
    //~ This allows us to potentially batch verify a number of partially verified proofs.
    //~ Essentially, this steps verifies that $f(\zeta) = t(\zeta) * Z_H(\zeta)$.
    //~

    if proof.prev_challenges.len() != index.prev_challenges {
        return Err(VerifyError::IncorrectPrevChallengesLength(
            index.prev_challenges,
            proof.prev_challenges.len(),
        ));
    }

    //~ 1. Commit to the negated public input polynomial.
    let lgr_comm = index
        .srs()
        .lagrange_bases
        .get(&index.domain.size())
        .expect("pre-computed committed lagrange bases not found");
    let com: Vec<_> = lgr_comm
        .iter()
        .map(|c| PolyComm {
            unshifted: vec![*c],
            shifted: None,
        })
        .take(index.public)
        .collect();
    let com_ref: Vec<_> = com.iter().collect();
    if proof.public.len() != index.public {
        return Err(VerifyError::IncorrectPubicInputLength(index.public));
    }
    let elm: Vec<_> = proof.public.iter().map(|s| -*s).collect();
    let public_comm = PolyComm::<G>::multi_scalar_mul(&com_ref, &elm);
    let public_comm = {
        index
            .srs()
            .mask_custom(
                public_comm,
                &PolyComm {
                    unshifted: vec![G::ScalarField::one(); 1],
                    shifted: None,
                },
            )
            .unwrap()
            .commitment
    };

    //~ 1. Run the [Fiat-Shamir argument](#fiat-shamir-argument).
    let OraclesResult {
        fq_sponge,
        oracles,
        all_alphas,
        public_evals,
        powers_of_eval_points_for_chunks,
        polys,
        zeta1: zeta_to_domain_size,
        ft_eval0,
        ..
    } = proof.oracles::<EFqSponge, EFrSponge>(index, &public_comm)?;

    //~ 1. Combine the chunked polynomials' evaluations
    //~    (TODO: most likely only the quotient polynomial is chunked)
    //~    with the right powers of $\zeta^n$ and $(\zeta * \omega)^n$.
    let evals = vec![
        proof.evals[0].combine(powers_of_eval_points_for_chunks[0]),
        proof.evals[1].combine(powers_of_eval_points_for_chunks[1]),
    ];

    //~ 4. Compute the commitment to the linearized polynomial $f$.
    //~    To do this, add the constraints of all of the gates, of the permutation,
    //~    and optionally of the lookup.
    //~    (See the separate sections in the [constraints](#constraints) section.)
    //~    Any polynomial should be replaced by its associated commitment,
    //~    contained in the verifier index or in the proof,
    //~    unless a polynomial has its evaluation provided by the proof
    //~    in which case the evaluation should be used in place of the commitment.
    let f_comm = {
        // the permutation is written manually (not using the expr framework)
        let zkp = index.zkpm().evaluate(&oracles.zeta);

        let alphas = all_alphas.get_alphas(ArgumentType::Permutation, permutation::CONSTRAINTS);

        let mut commitments = vec![&index.sigma_comm[PERMUTS - 1]];
        let mut scalars = vec![ConstraintSystem::<G::ScalarField>::perm_scalars(
            &evals,
            oracles.beta,
            oracles.gamma,
            alphas,
            zkp,
        )];

        // generic is written manually (not using the expr framework)
        {
            let alphas =
                all_alphas.get_alphas(ArgumentType::Gate(GateType::Generic), generic::CONSTRAINTS);

            let generic_scalars = &ConstraintSystem::<G::ScalarField>::gnrc_scalars(
                alphas,
                &evals[0].w,
                evals[0].generic_selector,
            );

            let generic_com = index.coefficients_comm.iter().take(generic_scalars.len());

            assert_eq!(generic_scalars.len(), generic_com.len());

            scalars.extend(generic_scalars);
            commitments.extend(generic_com);
        }

        // other gates are implemented using the expression framework
        {
            // TODO: Reuse constants from oracles function
            let constants = Constants {
                alpha: oracles.alpha,
                beta: oracles.beta,
                gamma: oracles.gamma,
                joint_combiner: oracles.joint_combiner.as_ref().map(|j| j.1),
                endo_coefficient: index.endo,
                mds: &G::sponge_params().mds,
                foreign_field_modulus: index.foreign_field_modulus.clone(),
            };

            for (col, tokens) in &index.linearization.index_terms {
                let scalar =
                    PolishToken::evaluate(tokens, index.domain, oracles.zeta, &evals, &constants)
                        .expect("should evaluate");

                use Column::*;
                match col {
                    Witness(i) => {
                        scalars.push(scalar);
                        commitments.push(&proof.commitments.w_comm[*i]);
                    }
                    Coefficient(i) => {
                        scalars.push(scalar);
                        commitments.push(&index.coefficients_comm[*i]);
                    }
                    Z => {
                        scalars.push(scalar);
                        commitments.push(&proof.commitments.z_comm);
                    }
                    LookupSorted(i) => {
                        let lookup_coms = proof
                            .commitments
                            .lookup
                            .as_ref()
                            .ok_or(VerifyError::LookupCommitmentMissing)?;
                        scalars.push(scalar);
                        commitments.push(&lookup_coms.sorted[*i]);
                    }
                    LookupAggreg => {
                        let lookup_coms = proof
                            .commitments
                            .lookup
                            .as_ref()
                            .ok_or(VerifyError::LookupCommitmentMissing)?;
                        scalars.push(scalar);
                        commitments.push(&lookup_coms.aggreg);
                    }
                    LookupKindIndex(i) => match index.lookup_index.as_ref() {
                        None => {
                            panic!("Attempted to use {:?}, but no lookup index was given", col)
                        }
                        Some(lindex) => {
                            scalars.push(scalar);
                            commitments.push(lindex.lookup_selectors[*i].as_ref().expect(
                                &*format!(
                                "Attempted to use {:?}, but it was not found in the verifier index",
                                col
                            ),
                            ));
                        }
                    },
                    LookupTable => panic!("Lookup table is unused in the linearization"),
                    LookupRuntimeSelector => match index.lookup_index.as_ref() {
                        None => {
                            panic!("Attempted to use {:?}, but no lookup index was given", col)
                        }
                        Some(lindex) => match &lindex.runtime_tables_selector {
                            None => panic!("No runtime selector was given"),
                            Some(comm) => {
                                scalars.push(scalar);
                                commitments.push(comm);
                            }
                        },
                    },
                    LookupRuntimeTable => {
                        panic!("runtime lookup table is unused in the linearization")
                    }
                    Index(t) => {
                        use GateType::*;
                        let c = match t {
                            Zero | Generic | Lookup => {
                                panic!("Selector for {:?} not defined", t)
                            }
                            CompleteAdd => &index.complete_add_comm,
                            VarBaseMul => &index.mul_comm,
                            EndoMul => &index.emul_comm,
                            EndoMulScalar => &index.endomul_scalar_comm,
                            Poseidon => &index.psm_comm,
                            ChaCha0 => &index.chacha_comm.as_ref().unwrap()[0],
                            ChaCha1 => &index.chacha_comm.as_ref().unwrap()[1],
                            ChaCha2 => &index.chacha_comm.as_ref().unwrap()[2],
                            ChaChaFinal => &index.chacha_comm.as_ref().unwrap()[3],
                            CairoClaim | CairoInstruction | CairoFlags | CairoTransition => {
                                unimplemented!()
                            }
                            RangeCheck0 => &index.range_check_comm.as_ref().unwrap()[0],
                            RangeCheck1 => &index.range_check_comm.as_ref().unwrap()[1],
                            KeccakXor => unimplemented!(),
<<<<<<< HEAD
                            KeccakBits => unimplemented!(),
=======
                            ForeignFieldAdd => index.foreign_field_add_comm.as_ref().unwrap(),
>>>>>>> 9590c912
                        };
                        scalars.push(scalar);
                        commitments.push(c);
                    }
                }
            }
        }

        // MSM
        PolyComm::multi_scalar_mul(&commitments, &scalars)
    };

    //~ 1. Compute the (chuncked) commitment of $ft$
    //~    (see [Maller's optimization](../crypto/plonk/maller_15.html)).
    let ft_comm = {
        let zeta_to_srs_len = oracles.zeta.pow(&[index.max_poly_size as u64]);
        let chunked_f_comm = f_comm.chunk_commitment(zeta_to_srs_len);
        let chunked_t_comm = &proof.commitments.t_comm.chunk_commitment(zeta_to_srs_len);
        &chunked_f_comm - &chunked_t_comm.scale(zeta_to_domain_size - G::ScalarField::one())
    };

    //~ 1. List the polynomial commitments, and their associated evaluations,
    //~    that are associated to the aggregated evaluation proof in the proof:
    let mut evaluations = vec![];

    //~~ - recursion
    evaluations.extend(polys.into_iter().map(|(c, e)| Evaluation {
        commitment: c,
        evaluations: e,
        degree_bound: None,
    }));

    //~~ - public input commitment
    evaluations.push(Evaluation {
        commitment: public_comm,
        evaluations: public_evals.to_vec(),
        degree_bound: None,
    });

    //~~ - ft commitment (chunks of it)
    evaluations.push(Evaluation {
        commitment: ft_comm,
        evaluations: vec![vec![ft_eval0], vec![proof.ft_eval1]],
        degree_bound: None,
    });

    //~~ - permutation commitment
    evaluations.push(Evaluation {
        commitment: proof.commitments.z_comm.clone(),
        evaluations: proof.evals.iter().map(|e| e.z.clone()).collect(),
        degree_bound: None,
    });

    //~~ - index commitments that use the coefficients
    evaluations.push(Evaluation {
        commitment: index.generic_comm.clone(),
        evaluations: proof
            .evals
            .iter()
            .map(|e| e.generic_selector.clone())
            .collect(),
        degree_bound: None,
    });
    evaluations.push(Evaluation {
        commitment: index.psm_comm.clone(),
        evaluations: proof
            .evals
            .iter()
            .map(|e| e.poseidon_selector.clone())
            .collect(),
        degree_bound: None,
    });

    //~~ - witness commitments
    evaluations.extend(
        proof
            .commitments
            .w_comm
            .iter()
            .zip(
                (0..COLUMNS)
                    .map(|i| {
                        proof
                            .evals
                            .iter()
                            .map(|e| e.w[i].clone())
                            .collect::<Vec<_>>()
                    })
                    .collect::<Vec<_>>(),
            )
            .map(|(c, e)| Evaluation {
                commitment: c.clone(),
                evaluations: e,
                degree_bound: None,
            }),
    );

    //~~ - sigma commitments
    evaluations.extend(
        index
            .sigma_comm
            .iter()
            .zip(
                (0..PERMUTS - 1)
                    .map(|i| {
                        proof
                            .evals
                            .iter()
                            .map(|e| e.s[i].clone())
                            .collect::<Vec<_>>()
                    })
                    .collect::<Vec<_>>(),
            )
            .map(|(c, e)| Evaluation {
                commitment: c.clone(),
                evaluations: e,
                degree_bound: None,
            }),
    );

    //~~ - lookup commitments
    if let Some(li) = &index.lookup_index {
        let lookup_comms = proof
            .commitments
            .lookup
            .as_ref()
            .ok_or(VerifyError::LookupCommitmentMissing)?;
        let lookup_eval0 = proof.evals[0]
            .lookup
            .as_ref()
            .ok_or(VerifyError::LookupEvalsMissing)?;
        let lookup_eval1 = proof.evals[1]
            .lookup
            .as_ref()
            .ok_or(VerifyError::LookupEvalsMissing)?;

        // check that the there's as many evals as commitments for sorted polynomials
        let sorted_len = lookup_comms.sorted.len();
        if sorted_len != lookup_eval0.sorted.len() || sorted_len != lookup_eval1.sorted.len() {
            return Err(VerifyError::ProofInconsistentLookup);
        }

        // add evaluations of sorted polynomials
        for (comm, evals0, evals1) in izip!(
            &lookup_comms.sorted,
            lookup_eval0.sorted.clone(),
            lookup_eval1.sorted.clone()
        ) {
            evaluations.push(Evaluation {
                commitment: comm.clone(),
                evaluations: vec![evals0, evals1],
                degree_bound: None,
            });
        }

        // add evaluations of the aggreg polynomial
        evaluations.push(Evaluation {
            commitment: lookup_comms.aggreg.clone(),
            evaluations: vec![lookup_eval0.aggreg.clone(), lookup_eval1.aggreg.clone()],
            degree_bound: None,
        });

        // compute table commitment
        let table_comm = {
            let joint_combiner = oracles
                .joint_combiner
                .expect("joint_combiner should be present if lookups are used");
            let table_id_combiner = joint_combiner.1.pow([u64::from(li.max_joint_size)]);
            let lookup_table: Vec<_> = li.lookup_table.iter().collect();
            let runtime = lookup_comms.runtime.as_ref();

            combine_table(
                &lookup_table,
                joint_combiner.1,
                table_id_combiner,
                li.table_ids.as_ref(),
                runtime,
            )
        };

        // add evaluation of the table polynomial
        evaluations.push(Evaluation {
            commitment: table_comm,
            evaluations: vec![lookup_eval0.table.clone(), lookup_eval1.table.clone()],
            degree_bound: None,
        });

        // add evaluation of the runtime table polynomial
        if li.runtime_tables_selector.is_some() {
            let runtime = lookup_comms
                .runtime
                .as_ref()
                .ok_or(VerifyError::IncorrectRuntimeProof)?;
            let runtime_eval0 = lookup_eval0
                .runtime
                .as_ref()
                .cloned()
                .ok_or(VerifyError::IncorrectRuntimeProof)?;
            let runtime_eval1 = lookup_eval1
                .runtime
                .as_ref()
                .cloned()
                .ok_or(VerifyError::IncorrectRuntimeProof)?;

            evaluations.push(Evaluation {
                commitment: runtime.clone(),
                evaluations: vec![runtime_eval0, runtime_eval1],
                degree_bound: None,
            });
        }
    }

    // prepare for the opening proof verification
    let evaluation_points = vec![oracles.zeta, oracles.zeta * index.domain.group_gen];
    Ok(BatchEvaluationProof {
        sponge: fq_sponge,
        evaluations,
        evaluation_points,
        polyscale: oracles.v,
        evalscale: oracles.u,
        opening: &proof.proof,
    })
}

/// Verify a proof [`ProverProof`] using a [`VerifierIndex`] and a `group_map`.
///
/// # Errors
///
/// Will give error if `proof(s)` are not verified as valid.
pub fn verify<G, EFqSponge, EFrSponge>(
    group_map: &G::Map,
    verifier_index: &VerifierIndex<G>,
    proof: &ProverProof<G>,
) -> Result<()>
where
    G: KimchiCurve,
    G::BaseField: PrimeField,
    EFqSponge: Clone + FqSponge<G::BaseField, G, G::ScalarField>,
    EFrSponge: FrSponge<G::ScalarField>,
{
    let proofs = vec![(verifier_index, proof)];
    batch_verify::<G, EFqSponge, EFrSponge>(group_map, &proofs)
}

/// This function verifies the batch of zk-proofs
///     proofs: vector of Plonk proofs
///     index: `VerifierIndex`
///     RETURN: verification status
///
/// # Errors
///
/// Will give error if `srs` of `proof` is invalid or `verify` process fails.
pub fn batch_verify<G, EFqSponge, EFrSponge>(
    group_map: &G::Map,
    proofs: &[(&VerifierIndex<G>, &ProverProof<G>)],
) -> Result<()>
where
    G: KimchiCurve,
    G::BaseField: PrimeField,
    EFqSponge: Clone + FqSponge<G::BaseField, G, G::ScalarField>,
    EFrSponge: FrSponge<G::ScalarField>,
{
    //~ #### Batch verification of proofs
    //~
    //~ Below, we define the steps to verify a number of proofs
    //~ (each associated to a [verifier index](#verifier-index)).
    //~ You can, of course, use it to verify a single proof.
    //~

    //~ 1. If there's no proof to verify, the proof validates trivially.
    if proofs.is_empty() {
        return Ok(());
    }

    //~ 1. Ensure that all the proof's verifier index have a URS of the same length. (TODO: do they have to be the same URS though? should we check for that?)
    // TODO: Account for the different SRS lengths
    let srs = &proofs[0].0.srs();
    for (index, _) in proofs.iter() {
        if index.srs().g.len() != srs.g.len() {
            return Err(VerifyError::DifferentSRS);
        }

        // also make sure that the SRS is not smaller than the domain size
        if index.srs().max_degree() < index.domain.size() {
            return Err(VerifyError::SRSTooSmall);
        }
    }

    //~ 1. Validate each proof separately following the [partial verification](#partial-verification) steps.
    let mut batch = vec![];
    for (index, proof) in proofs {
        batch.push(to_batch::<G, EFqSponge, EFrSponge>(index, proof)?);
    }

    //~ 1. Use the [`PolyCom.verify`](#polynomial-commitments) to verify the partially evaluated proofs.
    if srs.verify::<EFqSponge, _>(group_map, &mut batch, &mut thread_rng()) {
        Ok(())
    } else {
        Err(VerifyError::OpenProof)
    }
}<|MERGE_RESOLUTION|>--- conflicted
+++ resolved
@@ -656,12 +656,8 @@
                             }
                             RangeCheck0 => &index.range_check_comm.as_ref().unwrap()[0],
                             RangeCheck1 => &index.range_check_comm.as_ref().unwrap()[1],
-                            KeccakXor => unimplemented!(),
-<<<<<<< HEAD
-                            KeccakBits => unimplemented!(),
-=======
+                            KeccakXor | KeccakBits => unimplemented!(),
                             ForeignFieldAdd => index.foreign_field_add_comm.as_ref().unwrap(),
->>>>>>> 9590c912
                         };
                         scalars.push(scalar);
                         commitments.push(c);
