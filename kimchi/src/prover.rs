//! This module implements prover's zk-proof primitive.

use crate::{
    circuits::{
        argument::{Argument, ArgumentType},
        constraints::{LookupConstraintSystem, ZK_ROWS},
        expr::{l0_1, Constants, Environment, LookupEnvironment},
        gate::GateType,
        lookup::{
            self,
            constraints::LookupConfiguration,
            lookups::LookupsUsed,
            tables::{combine_table_entry, CombinedEntry},
        },
        polynomials::{
            self,
            chacha::{ChaCha0, ChaCha1, ChaCha2, ChaChaFinal},
            complete_add::CompleteAdd,
            endomul_scalar::EndomulScalar,
            endosclmul::EndosclMul,
            generic, permutation,
            poseidon::Poseidon,
            varbasemul::VarbaseMul,
        },
        scalars::{LookupEvaluations, ProofEvaluations},
        wires::{COLUMNS, PERMUTS},
    },
    error::ProofError,
    plonk_sponge::FrSponge,
    prover_index::ProverIndex,
};
use ark_ec::AffineCurve;
use ark_ff::{Field, One, PrimeField, UniformRand, Zero};
use ark_poly::{
    univariate::DensePolynomial, Evaluations, Polynomial, Radix2EvaluationDomain as D, UVPolynomial,
};
use array_init::array_init;
use commitment_dlog::{
    commitment::{b_poly_coefficients, CommitmentCurve, PolyComm},
    evaluation_proof::OpeningProof,
};
use itertools::Itertools;
use o1_utils::{types::fields::*, ExtendedDensePolynomial};
use oracle::{sponge::ScalarChallenge, FqSponge};
use std::collections::HashMap;

/// The result of a proof creation or verification.
pub type Result<T> = std::result::Result<T, ProofError>;

#[derive(Clone)]
pub struct LookupCommitments<G: AffineCurve> {
    pub sorted: Vec<PolyComm<G>>,
    pub aggreg: PolyComm<G>,
}

/// All the commitments that the prover creates as part of the proof.
#[derive(Clone)]
pub struct ProverCommitments<G: AffineCurve> {
    /// The commitments to the witness (execution trace)
    pub w_comm: [PolyComm<G>; COLUMNS],
    /// The commitment to the permutation polynomial
    pub z_comm: PolyComm<G>,
    /// The commitment to the quotient polynomial
    pub t_comm: PolyComm<G>,
    /// Commitments related to the lookup argument
    pub lookup: Option<LookupCommitments<G>>,
}

/// The proof that the prover creates from a [ProverIndex] and a `witness`.
#[derive(Clone)]
pub struct ProverProof<G: AffineCurve> {
    /// All the polynomial commitments required in the proof
    pub commitments: ProverCommitments<G>,

    /// batched commitment opening proof
    pub proof: OpeningProof<G>,

    /// Two evaluations over a number of committed polynomials
    // TODO(mimoo): that really should be a type Evals { z: PE, zw: PE }
    pub evals: [ProofEvaluations<Vec<ScalarField<G>>>; 2],

    /// Required evaluation for [Maller's optimization](https://o1-labs.github.io/mina-book/crypto/plonk/maller_15.html#the-evaluation-of-l)
    pub ft_eval1: ScalarField<G>,

    /// The public input
    pub public: Vec<ScalarField<G>>,

    /// The challenges underlying the optional polynomials folded into the proof
    pub prev_challenges: Vec<(Vec<ScalarField<G>>, PolyComm<G>)>,
}

impl<G: CommitmentCurve> ProverProof<G>
where
    G::BaseField: PrimeField,
{
    /// This function constructs prover's zk-proof from the witness & the ProverIndex against SRS instance
    pub fn create<
        EFqSponge: Clone + FqSponge<BaseField<G>, G, ScalarField<G>>,
        EFrSponge: FrSponge<ScalarField<G>>,
    >(
        groupmap: &G::Map,
        witness: [Vec<ScalarField<G>>; COLUMNS],
        index: &ProverIndex<G>,
    ) -> Result<Self> {
        Self::create_recursive::<EFqSponge, EFrSponge>(groupmap, witness, index, Vec::new())
    }

    /// This function constructs prover's recursive zk-proof from the witness & the ProverIndex against SRS instance
    pub fn create_recursive<
        EFqSponge: Clone + FqSponge<BaseField<G>, G, ScalarField<G>>,
        EFrSponge: FrSponge<ScalarField<G>>,
    >(
        group_map: &G::Map,
        mut witness: [Vec<ScalarField<G>>; COLUMNS],
        index: &ProverIndex<G>,
        prev_challenges: Vec<(Vec<ScalarField<G>>, PolyComm<G>)>,
    ) -> Result<Self> {
        let d1_size = index.cs.domain.d1.size as usize;
        // TODO: rng should be passed as arg
        let rng = &mut rand::rngs::OsRng;

        // double-check the witness
        if cfg!(test) {
            let public = witness[0][0..index.cs.public].to_vec();
            index
                .cs
                .verify(&witness, &public)
                .expect("incorrect witness");
        }

        //~ 1. Ensure we have room in the witness for the zero-knowledge rows.
        //~    We currently expect the witness not to be of the same length as the domain,
        //~    but instead be of the length of the (smaller) circuit.
        //~    If we cannot add `ZK_ROWS` rows to the columns of the witness before reaching
        //~    the size of the domain, abort.
        let length_witness = witness[0].len();
        let length_padding = d1_size
            .checked_sub(length_witness)
            .ok_or(ProofError::NoRoomForZkInWitness)?;
        if length_padding < ZK_ROWS as usize {
            return Err(ProofError::NoRoomForZkInWitness);
        }

        //~ 2. Pad the witness columns with Zero gates to make them the same length as the domain.
        //~    Then, randomize the last `ZK_ROWS` of each columns.
        for w in &mut witness {
            if w.len() != length_witness {
                return Err(ProofError::WitnessCsInconsistent);
            }

            // padding
            w.extend(std::iter::repeat(ScalarField::<G>::zero()).take(length_padding));

            // zk-rows
            for row in w.iter_mut().rev().take(ZK_ROWS as usize) {
                *row = ScalarField::<G>::rand(rng);
            }
        }

        //~ 3. Setup the Fq-Sponge.
        let mut fq_sponge = EFqSponge::new(index.fq_sponge_params.clone());

        //~ 4. Compute the negated public input polynomial as
        //~    the polynomial that evaluates to $-p_i$ for the first `public_input_size` values of the domain,
        //~    and $0$ for the rest.
        let public = witness[0][0..index.cs.public].to_vec();
        let public_poly = -Evaluations::<ScalarField<G>, D<ScalarField<G>>>::from_vec_and_domain(
            public.clone(),
            index.cs.domain.d1,
        )
        .interpolate();

        //~ 5. Commit (non-hiding) to the negated public input polynomial. **TODO: seems unecessary**
        let public_comm = index.srs.commit_non_hiding(&public_poly, None);

        //~ 6. Absorb the public polynomial with the Fq-Sponge. **TODO: seems unecessary**
        fq_sponge.absorb_g(&public_comm.unshifted);

        //~ 7. Commit to the witness columns by creating `COLUMNS` hidding commitments.
        //~    Note: since the witness is in evaluation form,
        //~    we can use the `commit_evaluation` optimization.
        let w_comm: [(PolyComm<G>, PolyComm<ScalarField<G>>); COLUMNS] = array_init(|i| {
            let e = Evaluations::<ScalarField<G>, D<ScalarField<G>>>::from_vec_and_domain(
                witness[i].clone(),
                index.cs.domain.d1,
            );
            index
                .srs
                .commit_evaluations(index.cs.domain.d1, &e, None, rng)
        });

        //~ 8. Absorb the witness commitments with the Fq-Sponge.
        w_comm
            .iter()
            .for_each(|c| fq_sponge.absorb_g(&c.0.unshifted));

        //~ 9. Compute the witness polynomials by interpolating each `COLUMNS` of the witness.
        //~    TODO: why not do this first, and then commit? Why commit from evaluation directly?
        let witness_poly: [DensePolynomial<ScalarField<G>>; COLUMNS] = array_init(|i| {
            Evaluations::<ScalarField<G>, D<ScalarField<G>>>::from_vec_and_domain(
                witness[i].clone(),
                index.cs.domain.d1,
            )
            .interpolate()
        });

        //~ 10. TODO: lookup
        let joint_combiner_ = {
            // TODO: how will the verifier circuit handle these kind of things? same with powers of alpha...
            let s = match index.cs.lookup_constraint_system.as_ref() {
                None
                | Some(LookupConstraintSystem {
                    configuration:
                        LookupConfiguration {
                            lookup_used: LookupsUsed::Single,
                            ..
                        },
                    ..
                }) => ScalarChallenge(ScalarField::<G>::zero()),
                Some(LookupConstraintSystem {
                    configuration:
                        LookupConfiguration {
                            lookup_used: LookupsUsed::Joint,
                            ..
                        },
                    ..
                }) => ScalarChallenge(fq_sponge.challenge()),
            };
            (s, s.to_field(&index.srs.endo_r))
        };

        // TODO: that seems like an unecessary line
        let joint_combiner: ScalarField<G> = joint_combiner_.1;

        // TODO: Looking-up a tuple (f_0, f_1, ..., f_{m-1}) in a tuple of tables (T_0, ..., T_{m-1}) is
        // reduced to a single lookup
        // sum_i joint_combiner^i f_i
        // in the "joint table"
        // sum_i joint_combiner^i T_i
        //
        // We write down all these combined joint lookups in the sorted-lookup
        // table, so `lookup_sorted` ends up being a list of all these combined values.
        //
        // We will commit to the columns of lookup_sorted. For example, the 0th one,
        //
        // as
        //
        // sum_i lookup_sorted[0][i] L_i
        //
        // where L_i is the ith normalized lagrange commitment, and where
        // lookup_sorted[0][i] = sum_j joint_combiner^j f_{0, i, j}
        //
        // for some lookup values f_{0, i, j}
        //
        // Computing it that way is not the best, since for example, in our four-bit xor table,
        // all the individual f_{0, i, j} are only four bits while the combined scalar
        //
        // sum_j joint_combiner^j f_{0, i, j}
        //
        // will (with overwhelming probability) be a basically full width field element.
        //
        // As a result, if the lookup values are smaller, it will be better not to
        // combine the joint lookup values and instead to compute the commitment to
        // lookup_sorted[0][i] (for example) as
        //
        // sum_j joint_combiner^j (sum_i f_{0, i, j} L_i)
        // = sum_i (sum_j joint_combiner^j f_{0, i, j}) L_i
        // = sum_i lookup_sorted[0][i] L_i
        //
        // This should be quite a lot cheaper when the scalars f_{0, i, j} are small.
        // We should try it to see how it is in practice. It would be nice if there
        // were some cheap computation we could run on the lookup values to determine
        // whether we should combine the scalars before the multi-exp or not, like computing
        // their average length or something like that.

        let dummy_lookup_value = {
            let x = match index.cs.lookup_constraint_system.as_ref() {
                None => ScalarField::<G>::zero(),
                Some(lcs) => {
                    combine_table_entry(joint_combiner, lcs.configuration.dummy_lookup_entry.iter())
                }
            };
            CombinedEntry(x)
        };

        let (lookup_sorted, lookup_sorted_coeffs, lookup_sorted_comm, lookup_sorted8) =
            match index.cs.lookup_constraint_system.as_ref() {
                None => (None, None, None, None),
                Some(lcs) => {
                    let iter_lookup_table = || {
                        (0..d1_size).map(|i| {
                            let row = lcs.lookup_table8.iter().map(|e| &e.evals[8 * i]);
                            CombinedEntry(combine_table_entry(joint_combiner, row))
                        })
                    };

                    // TODO: Once we switch to committing using lagrange commitments,
                    // `witness` will be consumed when we interpolate, so interpolation will
                    // have to moved below this.
                    let lookup_sorted: Vec<Vec<CombinedEntry<ScalarField<G>>>> =
                        lookup::constraints::sorted(
                            dummy_lookup_value,
                            iter_lookup_table,
                            index.cs.domain.d1,
                            &index.cs.gates,
                            &witness,
                            joint_combiner,
                        )?;

                    let lookup_sorted: Vec<_> = lookup_sorted
                        .into_iter()
                        .map(|chunk| {
                            let v: Vec<_> = chunk.into_iter().map(|x| x.0).collect();
                            lookup::constraints::zk_patch(v, index.cs.domain.d1, rng)
                        })
                        .collect();

                    let comm: Vec<_> = lookup_sorted
                        .iter()
                        .map(|v| {
                            index
                                .srs
                                .commit_evaluations(index.cs.domain.d1, v, None, rng)
                        })
                        .collect();
                    let coeffs : Vec<_> =
                        // TODO: We can avoid storing these coefficients.
                        lookup_sorted.iter().map(|e| e.clone().interpolate()).collect();
                    let evals8: Vec<_> = coeffs
                        .iter()
                        .map(|v| v.evaluate_over_domain_by_ref(index.cs.domain.d8))
                        .collect();

                    // absorb lookup polynomials
                    comm.iter().for_each(|c| fq_sponge.absorb_g(&c.0.unshifted));

                    (Some(lookup_sorted), Some(coeffs), Some(comm), Some(evals8))
                }
            };

        //~ 11. Sample $\beta$ with the Fq-Sponge.
        let beta = fq_sponge.challenge();

        //~ 12. Sample $\gamma$ with the Fq-Sponge.
        let gamma = fq_sponge.challenge();

        //~ 13. TODO: lookup
        let (lookup_aggreg_coeffs, lookup_aggreg_comm, lookup_aggreg8) =
            // compute lookup aggregation polynomial
            match (index.cs.lookup_constraint_system.as_ref(), lookup_sorted) {
                (None, None) | (None, Some(_)) | (Some(_), None) => (None, None, None),
                (Some(lcs), Some(lookup_sorted)) => {
                    let iter_lookup_table = || (0..d1_size).map(|i| {
                        let row = lcs.lookup_table8.iter().map(|e| & e.evals[8 * i]);
                        combine_table_entry(joint_combiner, row)
                    });

                    let aggreg =
                        lookup::constraints::aggregation::<_, ScalarField<G>, _>(
                            dummy_lookup_value.0,
                            iter_lookup_table(),
                            index.cs.domain.d1,
                            &index.cs.gates,
                            &witness,
                            joint_combiner,
                            beta, gamma,
                            &lookup_sorted,
                            rng)?;

                    if aggreg.evals[d1_size - (ZK_ROWS as usize + 1)] != ScalarField::<G>::one() {
                        panic!("aggregation incorrect: {}", aggreg.evals[d1_size-(ZK_ROWS as usize + 1)]);
                    }

                    let comm = index.srs.commit_evaluations(index.cs.domain.d1, &aggreg, None, rng);
                    fq_sponge.absorb_g(&comm.0.unshifted);

                    let coeffs = aggreg.interpolate();

                    // TODO: There's probably a clever way to expand the domain without
                    // interpolating
                    let evals8 = coeffs.evaluate_over_domain_by_ref(index.cs.domain.d8);
                    (Some(coeffs), Some(comm), Some(evals8))
                },
            };

        //~ 14. Compute the permutation aggregation polynomial $z$.
        let z_poly = index.cs.perm_aggreg(&witness, &beta, &gamma, rng)?;

        //~ 15. Commit (hidding) to the permutation aggregation polynomial $z$.
        let z_comm = index.srs.commit(&z_poly, None, rng);

        //~ 16. Absorb the permutation aggregation polynomial $z$ with the Fq-Sponge.
        fq_sponge.absorb_g(&z_comm.0.unshifted);

        //~ 17. Sample $\alpha'$ with the Fq-Sponge.
        let alpha_chal = ScalarChallenge(fq_sponge.challenge());

        //~ 18. Derive $\alpha$ from $\alpha'$ using the endomorphism (TODO: details)
        let alpha: ScalarField<G> = alpha_chal.to_field(&index.srs.endo_r);

        //~ 19. TODO: instantiate alpha?
        let mut all_alphas = index.powers_of_alpha.clone();
        all_alphas.instantiate(alpha);

        //~ 20. TODO: this is just an optimization, ignore?
        let lagrange = index.cs.evaluate(&witness_poly, &z_poly);

        //~ 21. TODO: lookup
        let lookup_table_combined = index.cs.lookup_constraint_system.as_ref().map(|lcs| {
            let joint_table = &lcs.lookup_table8;
            let mut res = joint_table[joint_table.len() - 1].clone();
            for col in joint_table.iter().rev().skip(1) {
                res.evals.iter_mut().for_each(|e| *e *= joint_combiner);
                res += col;
            }
            res
        });

        let lookup_env = lookup_table_combined
            .as_ref()
            .zip(lookup_sorted8.as_ref())
            .zip(lookup_aggreg8.as_ref())
            .zip(index.cs.lookup_constraint_system.as_ref())
            .map(
                |(((lookup_table_combined, lookup_sorted), lookup_aggreg), lcs)| {
                    LookupEnvironment {
                        aggreg: lookup_aggreg,
                        sorted: lookup_sorted,
                        table: lookup_table_combined,
                        selectors: &lcs.lookup_selectors,
                    }
                },
            );

        //~ 22. TODO: setup the env
        let env = {
            let mut index_evals = HashMap::new();
            use GateType::*;
            index_evals.insert(Poseidon, &index.cs.ps8);
            index_evals.insert(CompleteAdd, &index.cs.complete_addl4);
            index_evals.insert(VarBaseMul, &index.cs.mull8);
            index_evals.insert(EndoMul, &index.cs.emull);
            index_evals.insert(EndoMulScalar, &index.cs.endomul_scalar8);
            [ChaCha0, ChaCha1, ChaCha2, ChaChaFinal]
                .iter()
                .enumerate()
                .for_each(|(i, g)| {
                    if let Some(c) = &index.cs.chacha8 {
                        index_evals.insert(*g, &c[i]);
                    }
                });
            index_evals.insert(ForeignMul0, &index.cs.foreign_mul8[0]);
            index_evals.insert(ForeignMul1, &index.cs.foreign_mul8[1]);
            index_evals.insert(ForeignMul2, &index.cs.foreign_mul8[2]);

            Environment {
                constants: Constants {
                    alpha,
                    beta,
                    gamma,
                    joint_combiner,
                    endo_coefficient: index.cs.endo,
                    mds: index.cs.fr_sponge_params.mds.clone(),
                    foreign_modulus: index.cs.foreign_modulus.clone(),
                },
                witness: &lagrange.d8.this.w,
                coefficient: &index.cs.coefficients8,
                vanishes_on_last_4_rows: &index.cs.vanishes_on_last_4_rows,
                z: &lagrange.d8.this.z,
                l0_1: l0_1(index.cs.domain.d1),
                domain: index.cs.domain,
                index: index_evals,
                lookup: lookup_env,
            }
        };

        //~ 23. Compute the quotient polynomial (the $t$ in $f = Z_H \cdot t$).
        //~     The quotient polynomial is computed by adding all these polynomials together:
        //~     - the combined constraints for all the gates
        //~     - the combined constraints for the permutation
        //~     - TODO: lookup
        //~     - the negated public polynomial
        //~     and by then dividing the resulting polynomial with the vanishing polynomial $Z_H$.
        //~     TODO: specify the split of the permutation polynomial into perm and bnd?
        let quotient_poly = {
            // generic
            let alphas =
                all_alphas.get_alphas(ArgumentType::Gate(GateType::Generic), generic::CONSTRAINTS);
            let mut t4 = index.cs.gnrc_quot(alphas, &lagrange.d4.this.w);

            if cfg!(test) {
                let p4 = public_poly.evaluate_over_domain_by_ref(index.cs.domain.d4);
                let gen_minus_pub = &t4 + &p4;

                let (_, res) = gen_minus_pub
                    .interpolate()
                    .divide_by_vanishing_poly(index.cs.domain.d1)
                    .unwrap();
                assert!(res.is_zero());
            }

            // complete addition
            let add_constraint = CompleteAdd::combined_constraints(&all_alphas);
            let add4 = add_constraint.evaluations(&env);
            t4 += &add4;

            if cfg!(test) {
                let (_, res) = add4
                    .clone()
                    .interpolate()
                    .divide_by_vanishing_poly(index.cs.domain.d1)
                    .unwrap();
                assert!(res.is_zero());
            }

            drop(add4);

            // permutation
            let alphas = all_alphas.get_alphas(ArgumentType::Permutation, permutation::CONSTRAINTS);
            let (perm, bnd) = index
                .cs
                .perm_quot(&lagrange, beta, gamma, &z_poly, alphas)?;
            let mut t8 = perm;

            if cfg!(test) {
                let (_, res) = t8
                    .clone()
                    .interpolate()
                    .divide_by_vanishing_poly(index.cs.domain.d1)
                    .unwrap();
                assert!(res.is_zero());
            }

            if !index.cs.foreign_modulus.is_empty() {
                // foreign field multiplication
                for gate_type in polynomials::foreign_mul::get_circuit_gates() {
                    let expr = polynomials::foreign_mul::circuit_gate_combined_constraints(
                        gate_type,
                        &all_alphas,
                    );
                    println!("Created expr for {:?}", gate_type);

                    let evals = expr.evaluations(&env);

                    if cfg!(test) {
                        let (_, res) = evals
                            .clone()
                            .interpolate()
                            .divide_by_vanishing_poly(index.cs.domain.d1)
                            .unwrap();
                        assert!(res.is_zero());
                    }

                    t8 += &evals;
                }
            }

            // scalar multiplication
            let mul8 = VarbaseMul::combined_constraints(&all_alphas).evaluations(&env);
            t8 += &mul8;

            if cfg!(test) {
                let (_, res) = mul8
                    .clone()
                    .interpolate()
                    .divide_by_vanishing_poly(index.cs.domain.d1)
                    .unwrap();
                assert!(res.is_zero());
            }

            drop(mul8);

            // endoscaling
            let emul8 = EndosclMul::combined_constraints(&all_alphas).evaluations(&env);
            t8 += &emul8;

            if cfg!(test) {
                let (_, res) = emul8
                    .clone()
                    .interpolate()
                    .divide_by_vanishing_poly(index.cs.domain.d1)
                    .unwrap();
                assert!(res.is_zero());
            }

            drop(emul8);

            // endoscaling scalar computation
            let emulscalar8 = EndomulScalar::combined_constraints(&all_alphas).evaluations(&env);
            t8 += &emulscalar8;

            if cfg!(test) {
                let (_, res) = emulscalar8
                    .clone()
                    .interpolate()
                    .divide_by_vanishing_poly(index.cs.domain.d1)
                    .unwrap();
                assert!(res.is_zero());
            }

            drop(emulscalar8);

            // poseidon
            let pos8 = Poseidon::combined_constraints(&all_alphas).evaluations(&env);
            t8 += &pos8;

            if cfg!(test) {
                let (_, res) = pos8
                    .clone()
                    .interpolate()
                    .divide_by_vanishing_poly(index.cs.domain.d1)
                    .unwrap();
                assert!(res.is_zero());
            }

            drop(pos8);

            // chacha
            if index.cs.chacha8.as_ref().is_some() {
                let chacha0 = ChaCha0::combined_constraints(&all_alphas).evaluations(&env);
                t4 += &chacha0;

                let chacha1 = ChaCha1::combined_constraints(&all_alphas).evaluations(&env);
                t4 += &chacha1;

                let chacha2 = ChaCha2::combined_constraints(&all_alphas).evaluations(&env);
                t4 += &chacha2;

                let chacha_final = ChaChaFinal::combined_constraints(&all_alphas).evaluations(&env);
                t4 += &chacha_final;

                if cfg!(test) {
                    let (_, res) = chacha0
                        .clone()
                        .interpolate()
                        .divide_by_vanishing_poly(index.cs.domain.d1)
                        .unwrap();
                    assert!(res.is_zero());

                    let (_, res) = chacha1
                        .clone()
                        .interpolate()
                        .divide_by_vanishing_poly(index.cs.domain.d1)
                        .unwrap();
                    assert!(res.is_zero());

                    let (_, res) = chacha2
                        .clone()
                        .interpolate()
                        .divide_by_vanishing_poly(index.cs.domain.d1)
                        .unwrap();
                    assert!(res.is_zero());

                    let (_, res) = chacha_final
                        .clone()
                        .interpolate()
                        .divide_by_vanishing_poly(index.cs.domain.d1)
                        .unwrap();
                    assert!(res.is_zero());
                }
            }

            // lookup
            if let Some(lcs) = index.cs.lookup_constraint_system.as_ref() {
                let lookup_alphas =
                    all_alphas.get_alphas(ArgumentType::Lookup, lookup::constraints::CONSTRAINTS);
                let constraints =
                    lookup::constraints::constraints(&lcs.configuration, index.cs.domain.d1);

                for (constraint, alpha_pow) in constraints.into_iter().zip_eq(lookup_alphas) {
                    let mut eval = constraint.evaluations(&env);
                    eval.evals.iter_mut().for_each(|x| *x *= alpha_pow);

                    if eval.domain().size == t4.domain().size {
                        t4 += &eval;
                    } else if eval.domain().size == t8.domain().size {
                        t8 += &eval;
                    } else {
                        panic!("Bad evaluation")
                    }
                }
            }

            // public polynomial
            let mut f = t4.interpolate() + t8.interpolate();
            f += &public_poly;

            // divide contributions with vanishing polynomial
            let (mut quotient, res) = f
                .divide_by_vanishing_poly(index.cs.domain.d1)
                .ok_or(ProofError::Prover("division by vanishing polynomial"))?;
            if !res.is_zero() {
                return Err(ProofError::Prover(
                    "rest of division by vanishing polynomial",
                ));
            }

            quotient += &bnd; // already divided by Z_H
            quotient
        };

        //~ 24. commit (hiding) to the quotient polynomial $t$
        //~     TODO: specify the dummies
        let t_comm = {
            let (mut t_comm, mut omega_t) = index.srs.commit(&quotient_poly, None, rng);

            let expected_t_size = PERMUTS;
            let dummies = expected_t_size - t_comm.unshifted.len();
            // Add `dummies` many hiding commitments to the 0 polynomial, since if the
            // number of commitments in `t_comm` is less than the max size, it means that
            // the higher degree coefficients of `t` are 0.
            for _ in 0..dummies {
                use ark_ec::ProjectiveCurve;
                let w = ScalarField::<G>::rand(rng);
                t_comm.unshifted.push(index.srs.h.mul(w).into_affine());
                omega_t.unshifted.push(w);
            }
            (t_comm, omega_t)
        };

        //~ 25. Absorb the the commitment of the quotient polynomial with the Fq-Sponge.
        fq_sponge.absorb_g(&t_comm.0.unshifted);

        //~ 26. Sample $\zeta'$ with the Fq-Sponge.
        let zeta_chal = ScalarChallenge(fq_sponge.challenge());

        //~ 27. Derive $\zeta$ from $\zeta'$ using the endomorphism (TODO: specify)
        let zeta = zeta_chal.to_field(&index.srs.endo_r);

        let omega = index.cs.domain.d1.group_gen;
        let zeta_omega = zeta * omega;

        //~ 28. TODO: lookup
        let lookup_evals = |e: ScalarField<G>| {
            lookup_aggreg_coeffs
                .as_ref()
                .zip(lookup_sorted_coeffs.as_ref())
                .zip(index.cs.lookup_constraint_system.as_ref())
                .map(|((aggreg, sorted), lcs)| LookupEvaluations {
                    aggreg: aggreg
                        .to_chunked_polynomial(index.max_poly_size)
                        .evaluate_chunks(e),
                    sorted: sorted
                        .iter()
                        .map(|c| {
                            c.to_chunked_polynomial(index.max_poly_size)
                                .evaluate_chunks(e)
                        })
                        .collect(),
                    table: lcs
                        .lookup_table
                        .iter()
                        .map(|p| {
                            p.to_chunked_polynomial(index.max_poly_size)
                                .evaluate_chunks(e)
                        })
                        .rev()
                        .fold(vec![ScalarField::<G>::zero()], |acc, x| {
                            acc.into_iter()
                                .zip(x.iter())
                                .map(|(acc, x)| acc * joint_combiner + x)
                                .collect()
                        }),
                })
        };

<<<<<<< HEAD
        // evaluate the polynomials
        let chunked_evals_zeta = ProofEvaluations::<Vec<Fr<G>>> {
            s: array_init(|i| index.cs.sigmam[0..PERMUTS - 1][i].eval(zeta, index.max_poly_size)),
            w: array_init(|i| witness_poly[i].eval(zeta, index.max_poly_size)),
            z: z_poly.eval(zeta, index.max_poly_size),
            lookup: lookup_evals(zeta),
            generic_selector: index.cs.genericm.eval(zeta, index.max_poly_size),
            poseidon_selector: index.cs.psm.eval(zeta, index.max_poly_size),
            foreign_mul_selector: array_init(|i| {
                index.cs.foreign_mulm[i].eval(zeta, index.max_poly_size)
            }),
        };
        let chunked_evals_zeta_omega = ProofEvaluations::<Vec<Fr<G>>> {
            s: array_init(|i| {
                index.cs.sigmam[0..PERMUTS - 1][i].eval(zeta_omega, index.max_poly_size)
            }),
            w: array_init(|i| witness_poly[i].eval(zeta_omega, index.max_poly_size)),
            z: z_poly.eval(zeta_omega, index.max_poly_size),
            lookup: lookup_evals(zeta_omega),
            generic_selector: index.cs.genericm.eval(zeta_omega, index.max_poly_size),
            poseidon_selector: index.cs.psm.eval(zeta_omega, index.max_poly_size),
            foreign_mul_selector: array_init(|i| {
                index.cs.foreign_mulm[i].eval(zeta_omega, index.max_poly_size)
            }),
        };
=======
        //~ 29. Chunk evaluate the following polynomials at both $\zeta$ and $\zeta \omega$:
        //~     * $s_i$
        //~     * $w_i$
        //~     * $z$
        //~     * lookup (TODO)
        //~     * generic selector
        //~     * poseidon selector
        //~
        //~     By "chunk evaluate" we mean that the evaluation of each polynomial can potentially be a vector of values.
        //~     This is because the index's `max_poly_size` parameter dictates the maximum size of a polynomial in the protocol.
        //~     If a polynomial $f$ exceeds this size, it must be split into several polynomials like so:
        //~     $$f(x) = f_0(x) + x^n f_1(x) + x^{2n} f_2(x) + \cdots$$
        //~
        //~     And the evaluation of such a polynomial is the following list for $x \in {\zeta, \zeta\omega}$:
        //~
        //~     $$(f_0(x), f_1(x), f_2(x), \ldots)$$
        //~
        //~      TODO: do we want to specify more on that? It seems unecessary except for the t polynomial (or if for some reason someone sets that to a low value)
        let chunked_evals = {
            let chunked_evals_zeta = ProofEvaluations::<Vec<ScalarField<G>>> {
                s: array_init(|i| {
                    index.cs.sigmam[0..PERMUTS - 1][i]
                        .to_chunked_polynomial(index.max_poly_size)
                        .evaluate_chunks(zeta)
                }),
                w: array_init(|i| {
                    witness_poly[i]
                        .to_chunked_polynomial(index.max_poly_size)
                        .evaluate_chunks(zeta)
                }),
>>>>>>> bbc4c773

                z: z_poly
                    .to_chunked_polynomial(index.max_poly_size)
                    .evaluate_chunks(zeta),

                lookup: lookup_evals(zeta),

                generic_selector: index
                    .cs
                    .genericm
                    .to_chunked_polynomial(index.max_poly_size)
                    .evaluate_chunks(zeta),

                poseidon_selector: index
                    .cs
                    .psm
                    .to_chunked_polynomial(index.max_poly_size)
                    .evaluate_chunks(zeta),
            };
            let chunked_evals_zeta_omega = ProofEvaluations::<Vec<ScalarField<G>>> {
                s: array_init(|i| {
                    index.cs.sigmam[0..PERMUTS - 1][i]
                        .to_chunked_polynomial(index.max_poly_size)
                        .evaluate_chunks(zeta_omega)
                }),

                w: array_init(|i| {
                    witness_poly[i]
                        .to_chunked_polynomial(index.max_poly_size)
                        .evaluate_chunks(zeta_omega)
                }),
<<<<<<< HEAD
                generic_selector: DensePolynomial::eval_polynomial(&es.generic_selector, e1),
                poseidon_selector: DensePolynomial::eval_polynomial(&es.poseidon_selector, e1),
                foreign_mul_selector: array_init(|i| {
                    DensePolynomial::eval_polynomial(&es.foreign_mul_selector[i], e1)
                }),
            })
            .collect::<Vec<_>>();
=======
>>>>>>> bbc4c773

                z: z_poly
                    .to_chunked_polynomial(index.max_poly_size)
                    .evaluate_chunks(zeta_omega),

                lookup: lookup_evals(zeta_omega),

                generic_selector: index
                    .cs
                    .genericm
                    .to_chunked_polynomial(index.max_poly_size)
                    .evaluate_chunks(zeta_omega),

                poseidon_selector: index
                    .cs
                    .psm
                    .to_chunked_polynomial(index.max_poly_size)
                    .evaluate_chunks(zeta_omega),
            };

            [chunked_evals_zeta, chunked_evals_zeta_omega]
        };

        drop(lookup_aggreg_coeffs);
        drop(lookup_sorted_coeffs);

        let zeta_to_srs_len = zeta.pow(&[index.max_poly_size as u64]);
        let zeta_omega_to_srs_len = zeta.pow(&[index.max_poly_size as u64]);
        let zeta_to_domain_size = zeta.pow(&[d1_size as u64]);

        //~ 30. Evaluate the same polynomials without chunking them
        //~     (so that each polynomial should correspond to a single value this time).
        let evals = {
            let power_of_eval_points_for_chunks = [zeta_to_srs_len, zeta_omega_to_srs_len];
            &chunked_evals
                .iter()
                .zip(power_of_eval_points_for_chunks.iter())
                .map(|(es, &e1)| ProofEvaluations::<ScalarField<G>> {
                    s: array_init(|i| DensePolynomial::eval_polynomial(&es.s[i], e1)),
                    w: array_init(|i| DensePolynomial::eval_polynomial(&es.w[i], e1)),
                    z: DensePolynomial::eval_polynomial(&es.z, e1),
                    lookup: es.lookup.as_ref().map(|l| LookupEvaluations {
                        table: DensePolynomial::eval_polynomial(&l.table, e1),
                        aggreg: DensePolynomial::eval_polynomial(&l.aggreg, e1),
                        sorted: l
                            .sorted
                            .iter()
                            .map(|p| DensePolynomial::eval_polynomial(p, e1))
                            .collect(),
                    }),
                    generic_selector: DensePolynomial::eval_polynomial(&es.generic_selector, e1),
                    poseidon_selector: DensePolynomial::eval_polynomial(&es.poseidon_selector, e1),
                })
                .collect::<Vec<_>>()
        };

        //~ 31. Compute the ft polynomial.
        //~     This is to implement [Maller's optimization](https://o1-labs.github.io/mina-book/crypto/plonk/maller_15.html).
        let ft: DensePolynomial<ScalarField<G>> = {
            let f_chunked = {
                // TODO: compute the linearization polynomial in evaluation form so
                // that we can drop the coefficient forms of the index polynomials from
                // the constraint system struct

                // generic (not part of linearization yet)
                let alphas = all_alphas
                    .get_alphas(ArgumentType::Gate(GateType::Generic), generic::CONSTRAINTS);
                let mut f = index
                    .cs
                    .gnrc_lnrz(alphas, &evals[0].w, evals[0].generic_selector)
                    .interpolate();

                // permutation (not part of linearization yet)
                let alphas =
                    all_alphas.get_alphas(ArgumentType::Permutation, permutation::CONSTRAINTS);
                f += &index.cs.perm_lnrz(evals, zeta, beta, gamma, alphas);

                // the circuit polynomial
                let f = {
                    let (_lin_constant, lin) = index.linearization.to_polynomial(&env, zeta, evals);
                    f + lin
                };

                drop(env);
                drop(lookup_sorted8);
                drop(lookup_aggreg8);
                drop(lookup_table_combined);

                // see https://o1-labs.github.io/mina-book/crypto/plonk/maller_15.html#the-prover-side
                f.to_chunked_polynomial(index.max_poly_size)
                    .linearize(zeta_to_srs_len)
            };

            let t_chunked = quotient_poly
                .to_chunked_polynomial(index.max_poly_size)
                .linearize(zeta_to_srs_len);

            &f_chunked - &t_chunked.scale(zeta_to_domain_size - ScalarField::<G>::one())
        };

        //~ 32. construct the blinding part of the ft polynomial commitment
        //~     see https://o1-labs.github.io/mina-book/crypto/plonk/maller_15.html#evaluation-proof-and-blinding-factors
        let blinding_ft = {
            let blinding_t = t_comm.1.chunk_blinding(zeta_to_srs_len);
            let blinding_f = ScalarField::<G>::zero();

            PolyComm {
                // blinding_f - Z_H(zeta) * blinding_t
                unshifted: vec![
                    blinding_f - (zeta_to_domain_size - ScalarField::<G>::one()) * blinding_t,
                ],
                shifted: None,
            }
        };

        //~ 33. Evaluate the ft polynomial at $\zeta\omega$ only.
        let ft_eval1 = ft.evaluate(&zeta_omega);

        //~ 34. Setup the Fr-Sponge
        let fq_sponge_before_evaluations = fq_sponge.clone();
        let mut fr_sponge = EFrSponge::new(index.cs.fr_sponge_params.clone());

        //~ 35. Squeeze the Fq-sponge and absorb the result with the Fr-Sponge.
        fr_sponge.absorb(&fq_sponge.digest());

        //~ 36. Evaluate the negated public polynomial (if present) at $\zeta$ and $\zeta\omega$.
        let public_evals = if public_poly.is_zero() {
            [Vec::new(), Vec::new()]
        } else {
            [
                vec![public_poly.evaluate(&zeta)],
                vec![public_poly.evaluate(&zeta_omega)],
            ]
        };

        //~ 37. Absorb all the polynomial evaluations in $\zeta$ and $\zeta\omega$:
        //~     - the public polynomial
        //~     - z
        //~     - generic selector
        //~     - poseidon selector
        //~     - the 15 register/witness
        //~     - 6 sigmas evaluations (the last one is not evaluated)
        for i in 0..2 {
            fr_sponge.absorb_evaluations(&public_evals[i], &chunked_evals[i])
        }

        //~ 38. Absorb the unique evaluation of ft: $ft(\zeta\omega)$.
        fr_sponge.absorb(&ft_eval1);

        //~ 39. Sample $v'$ with the Fr-Sponge
        let v_chal = fr_sponge.challenge();

        //~ 40. Derive $v$ from $v'$ using the endomorphism (TODO: specify)
        let v = v_chal.to_field(&index.srs.endo_r);

        //~ 41. Sample $u'$ with the Fr-Sponge
        let u_chal = fr_sponge.challenge();

        //~ 42. Derive $u$ from $u'$ using the endomorphism (TODO: specify)
        let u = u_chal.to_field(&index.srs.endo_r);

        //~ 43. Create a list of all polynomials that will require evaluations
        //~     (and evaluation proofs) in the protocol.
        //~     First, include the previous challenges, in case we are in a recursive prover.
        let non_hiding = |d1_size: usize| PolyComm {
            unshifted: vec![ScalarField::<G>::zero(); d1_size],
            shifted: None,
        };

        let polys = prev_challenges
            .iter()
            .map(|(chals, comm)| {
                (
                    DensePolynomial::from_coefficients_vec(b_poly_coefficients(chals)),
                    comm.unshifted.len(),
                )
            })
            .collect::<Vec<_>>();

        let mut polynomials = polys
            .iter()
            .map(|(p, d1_size)| (p, None, non_hiding(*d1_size)))
            .collect::<Vec<_>>();

        //~ 44. Then, include:
        //~     - the negated public polynomial (TODO: why?)
        //~     - the ft polynomial
        //~     - the permutation aggregation polynomial z polynomial
        //~     - the generic selector
        //~     - the poseidon selector
        //~     - the 15 registers/witness columns
        //~     - the 6 sigmas
        polynomials.extend(vec![(&public_poly, None, non_hiding(1))]);
        polynomials.extend(vec![(&ft, None, blinding_ft)]);
        polynomials.extend(vec![(&z_poly, None, z_comm.1)]);
        polynomials.extend(vec![(&index.cs.genericm, None, non_hiding(1))]);
        polynomials.extend(vec![(&index.cs.psm, None, non_hiding(1))]);
        polynomials.extend(
            witness_poly
                .iter()
                .zip(w_comm.iter())
                .map(|(w, c)| (w, None, c.1.clone()))
                .collect::<Vec<_>>(),
        );
        polynomials.extend(
            index.cs.sigmam[0..PERMUTS - 1]
                .iter()
                .map(|w| (w, None, non_hiding(1)))
                .collect::<Vec<_>>(),
        );

        //~ 44. Create an aggregated evaluation proof for all of these polynomials at $\zeta$ and $\zeta\omega$ using $u$ and $v$.
        let proof = index.srs.open(
            group_map,
            &polynomials,
            &[zeta, zeta_omega],
            v,
            u,
            fq_sponge_before_evaluations,
            rng,
        );

        Ok(Self {
            commitments: ProverCommitments {
                w_comm: array_init(|i| w_comm[i].0.clone()),
                z_comm: z_comm.0,
                t_comm: t_comm.0,
                lookup: lookup_aggreg_comm.zip(lookup_sorted_comm).map(|(a, s)| {
                    LookupCommitments {
                        aggreg: a.0,
                        sorted: s.iter().map(|(x, _)| x.clone()).collect(),
                    }
                }),
            },
            proof,
            evals: chunked_evals,
            ft_eval1,
            public,
            prev_challenges,
        })
    }
}

#[cfg(feature = "ocaml_types")]
pub mod caml {
    use super::*;
    use crate::circuits::scalars::caml::CamlProofEvaluations;
    use commitment_dlog::commitment::caml::{CamlOpeningProof, CamlPolyComm};

    #[derive(ocaml::IntoValue, ocaml::FromValue, ocaml_gen::Struct)]
    pub struct CamlProverProof<CamlG, CamlF> {
        pub commitments: CamlProverCommitments<CamlG>,
        pub proof: CamlOpeningProof<CamlG, CamlF>,
        // OCaml doesn't have sized arrays, so we have to convert to a tuple..
        pub evals: (CamlProofEvaluations<CamlF>, CamlProofEvaluations<CamlF>),
        pub ft_eval1: CamlF,
        pub public: Vec<CamlF>,
        pub prev_challenges: Vec<(Vec<CamlF>, CamlPolyComm<CamlG>)>,
    }

    #[derive(Clone, ocaml::IntoValue, ocaml::FromValue, ocaml_gen::Struct)]
    pub struct CamlProverCommitments<CamlG> {
        // polynomial commitments
        pub w_comm: (
            CamlPolyComm<CamlG>,
            CamlPolyComm<CamlG>,
            CamlPolyComm<CamlG>,
            CamlPolyComm<CamlG>,
            CamlPolyComm<CamlG>,
            CamlPolyComm<CamlG>,
            CamlPolyComm<CamlG>,
            CamlPolyComm<CamlG>,
            CamlPolyComm<CamlG>,
            CamlPolyComm<CamlG>,
            CamlPolyComm<CamlG>,
            CamlPolyComm<CamlG>,
            CamlPolyComm<CamlG>,
            CamlPolyComm<CamlG>,
            CamlPolyComm<CamlG>,
        ),
        pub z_comm: CamlPolyComm<CamlG>,
        pub t_comm: CamlPolyComm<CamlG>,
    }

    // These implementations are handy for conversions such as:
    // InternalType <-> Ocaml::Value
    //
    // It does this by hiding the required middle conversion step:
    // InternalType <-> CamlInternalType <-> Ocaml::Value
    //
    // Note that some conversions are not always possible to shorten,
    // because we don't always know how to convert the types.
    // For example, to implement the conversion
    // ProverCommitments<G> -> CamlProverCommitments<CamlG>
    // we need to know how to convert G to CamlG.
    // we don't know that information, unless we implemented some trait (e.g. ToCaml)
    // we can do that, but instead we implemented the From trait for the reverse operations (From<G> for CamlG).
    // it reduces the complexity, but forces us to do the conversion in two phases instead of one.

    //
    // CamlProverCommitments<CamlG> <-> ProverCommitments<G>
    //

    impl<G, CamlG> From<ProverCommitments<G>> for CamlProverCommitments<CamlG>
    where
        G: AffineCurve,
        CamlPolyComm<CamlG>: From<PolyComm<G>>,
    {
        fn from(prover_comm: ProverCommitments<G>) -> Self {
            let [w_comm0, w_comm1, w_comm2, w_comm3, w_comm4, w_comm5, w_comm6, w_comm7, w_comm8, w_comm9, w_comm10, w_comm11, w_comm12, w_comm13, w_comm14] =
                prover_comm.w_comm;
            Self {
                w_comm: (
                    w_comm0.into(),
                    w_comm1.into(),
                    w_comm2.into(),
                    w_comm3.into(),
                    w_comm4.into(),
                    w_comm5.into(),
                    w_comm6.into(),
                    w_comm7.into(),
                    w_comm8.into(),
                    w_comm9.into(),
                    w_comm10.into(),
                    w_comm11.into(),
                    w_comm12.into(),
                    w_comm13.into(),
                    w_comm14.into(),
                ),
                z_comm: prover_comm.z_comm.into(),
                t_comm: prover_comm.t_comm.into(),
            }
        }
    }

    impl<G, CamlG> From<CamlProverCommitments<CamlG>> for ProverCommitments<G>
    where
        G: AffineCurve,
        PolyComm<G>: From<CamlPolyComm<CamlG>>,
    {
        fn from(caml_prover_comm: CamlProverCommitments<CamlG>) -> ProverCommitments<G> {
            let (
                w_comm0,
                w_comm1,
                w_comm2,
                w_comm3,
                w_comm4,
                w_comm5,
                w_comm6,
                w_comm7,
                w_comm8,
                w_comm9,
                w_comm10,
                w_comm11,
                w_comm12,
                w_comm13,
                w_comm14,
            ) = caml_prover_comm.w_comm;
            ProverCommitments {
                w_comm: [
                    w_comm0.into(),
                    w_comm1.into(),
                    w_comm2.into(),
                    w_comm3.into(),
                    w_comm4.into(),
                    w_comm5.into(),
                    w_comm6.into(),
                    w_comm7.into(),
                    w_comm8.into(),
                    w_comm9.into(),
                    w_comm10.into(),
                    w_comm11.into(),
                    w_comm12.into(),
                    w_comm13.into(),
                    w_comm14.into(),
                ],
                z_comm: caml_prover_comm.z_comm.into(),
                t_comm: caml_prover_comm.t_comm.into(),
                lookup: None,
            }
        }
    }

    //
    // ProverProof<G> <-> CamlProverProof<CamlG, CamlF>
    //

    impl<G, CamlG, CamlF> From<ProverProof<G>> for CamlProverProof<CamlG, CamlF>
    where
        G: AffineCurve,
        CamlG: From<G>,
        CamlF: From<G::ScalarField>,
    {
        fn from(pp: ProverProof<G>) -> Self {
            Self {
                commitments: pp.commitments.into(),
                proof: pp.proof.into(),
                evals: (pp.evals[0].clone().into(), pp.evals[1].clone().into()),
                ft_eval1: pp.ft_eval1.into(),
                public: pp.public.into_iter().map(Into::into).collect(),
                prev_challenges: pp
                    .prev_challenges
                    .into_iter()
                    .map(|(v, c)| {
                        let v = v.into_iter().map(Into::into).collect();
                        (v, c.into())
                    })
                    .collect(),
            }
        }
    }

    impl<G, CamlG, CamlF> From<CamlProverProof<CamlG, CamlF>> for ProverProof<G>
    where
        G: AffineCurve + From<CamlG>,
        G::ScalarField: From<CamlF>,
    {
        fn from(caml_pp: CamlProverProof<CamlG, CamlF>) -> ProverProof<G> {
            ProverProof {
                commitments: caml_pp.commitments.into(),
                proof: caml_pp.proof.into(),
                evals: [caml_pp.evals.0.into(), caml_pp.evals.1.into()],
                ft_eval1: caml_pp.ft_eval1.into(),
                public: caml_pp.public.into_iter().map(Into::into).collect(),
                prev_challenges: caml_pp
                    .prev_challenges
                    .into_iter()
                    .map(|(v, c)| {
                        let v = v.into_iter().map(Into::into).collect();
                        (v, c.into())
                    })
                    .collect(),
            }
        }
    }
}<|MERGE_RESOLUTION|>--- conflicted
+++ resolved
@@ -764,33 +764,6 @@
                 })
         };
 
-<<<<<<< HEAD
-        // evaluate the polynomials
-        let chunked_evals_zeta = ProofEvaluations::<Vec<Fr<G>>> {
-            s: array_init(|i| index.cs.sigmam[0..PERMUTS - 1][i].eval(zeta, index.max_poly_size)),
-            w: array_init(|i| witness_poly[i].eval(zeta, index.max_poly_size)),
-            z: z_poly.eval(zeta, index.max_poly_size),
-            lookup: lookup_evals(zeta),
-            generic_selector: index.cs.genericm.eval(zeta, index.max_poly_size),
-            poseidon_selector: index.cs.psm.eval(zeta, index.max_poly_size),
-            foreign_mul_selector: array_init(|i| {
-                index.cs.foreign_mulm[i].eval(zeta, index.max_poly_size)
-            }),
-        };
-        let chunked_evals_zeta_omega = ProofEvaluations::<Vec<Fr<G>>> {
-            s: array_init(|i| {
-                index.cs.sigmam[0..PERMUTS - 1][i].eval(zeta_omega, index.max_poly_size)
-            }),
-            w: array_init(|i| witness_poly[i].eval(zeta_omega, index.max_poly_size)),
-            z: z_poly.eval(zeta_omega, index.max_poly_size),
-            lookup: lookup_evals(zeta_omega),
-            generic_selector: index.cs.genericm.eval(zeta_omega, index.max_poly_size),
-            poseidon_selector: index.cs.psm.eval(zeta_omega, index.max_poly_size),
-            foreign_mul_selector: array_init(|i| {
-                index.cs.foreign_mulm[i].eval(zeta_omega, index.max_poly_size)
-            }),
-        };
-=======
         //~ 29. Chunk evaluate the following polynomials at both $\zeta$ and $\zeta \omega$:
         //~     * $s_i$
         //~     * $w_i$
@@ -798,6 +771,7 @@
         //~     * lookup (TODO)
         //~     * generic selector
         //~     * poseidon selector
+        //~     * foreign mul selector
         //~
         //~     By "chunk evaluate" we mean that the evaluation of each polynomial can potentially be a vector of values.
         //~     This is because the index's `max_poly_size` parameter dictates the maximum size of a polynomial in the protocol.
@@ -821,7 +795,6 @@
                         .to_chunked_polynomial(index.max_poly_size)
                         .evaluate_chunks(zeta)
                 }),
->>>>>>> bbc4c773
 
                 z: z_poly
                     .to_chunked_polynomial(index.max_poly_size)
@@ -840,6 +813,12 @@
                     .psm
                     .to_chunked_polynomial(index.max_poly_size)
                     .evaluate_chunks(zeta),
+
+                foreign_mul_selector: array_init(|i| {
+                    index.cs.foreign_mulm[i]
+                        .to_chunked_polynomial(index.max_poly_size)
+                        .evaluate_chunks(zeta)
+                }),
             };
             let chunked_evals_zeta_omega = ProofEvaluations::<Vec<ScalarField<G>>> {
                 s: array_init(|i| {
@@ -853,16 +832,6 @@
                         .to_chunked_polynomial(index.max_poly_size)
                         .evaluate_chunks(zeta_omega)
                 }),
-<<<<<<< HEAD
-                generic_selector: DensePolynomial::eval_polynomial(&es.generic_selector, e1),
-                poseidon_selector: DensePolynomial::eval_polynomial(&es.poseidon_selector, e1),
-                foreign_mul_selector: array_init(|i| {
-                    DensePolynomial::eval_polynomial(&es.foreign_mul_selector[i], e1)
-                }),
-            })
-            .collect::<Vec<_>>();
-=======
->>>>>>> bbc4c773
 
                 z: z_poly
                     .to_chunked_polynomial(index.max_poly_size)
@@ -881,6 +850,12 @@
                     .psm
                     .to_chunked_polynomial(index.max_poly_size)
                     .evaluate_chunks(zeta_omega),
+
+                foreign_mul_selector: array_init(|i| {
+                    index.cs.foreign_mulm[i]
+                        .to_chunked_polynomial(index.max_poly_size)
+                        .evaluate_chunks(zeta_omega)
+                }),
             };
 
             [chunked_evals_zeta, chunked_evals_zeta_omega]
@@ -915,6 +890,9 @@
                     }),
                     generic_selector: DensePolynomial::eval_polynomial(&es.generic_selector, e1),
                     poseidon_selector: DensePolynomial::eval_polynomial(&es.poseidon_selector, e1),
+                    foreign_mul_selector: array_init(|i| {
+                        DensePolynomial::eval_polynomial(&es.foreign_mul_selector[i], e1)
+                    }),
                 })
                 .collect::<Vec<_>>()
         };
