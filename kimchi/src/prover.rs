--- conflicted
+++ resolved
@@ -846,32 +846,7 @@
         };
 
         //~ 1. commit (hiding) to the quotient polynomial $t$
-<<<<<<< HEAD
-        //~    TODO: specify the dummies
-        let t_comm = {
-            let mut t_comm = index.srs.commit(&quotient_poly, None, rng);
-
-            let expected_t_size = 7;
-            let dummies = expected_t_size * (index.cs.domain.d1.size() / index.max_poly_size)
-                - t_comm.commitment.unshifted.len();
-
-            // Add `dummies` many hiding commitments to the 0 polynomial, since if the
-            // number of commitments in `t_comm` is less than the max size, it means that
-            // the higher degree coefficients of `t` are 0.
-            for _ in 0..dummies {
-                let w = <G::ScalarField as UniformRand>::rand(rng);
-
-                t_comm
-                    .commitment
-                    .unshifted
-                    .push(index.srs.blinding_commitment().mul(w).into_affine());
-                t_comm.blinders.unshifted.push(w);
-            }
-            t_comm
-        };
-=======
         let t_comm = { index.srs.commit(&quotient_poly, 7 * num_chunks, None, rng) };
->>>>>>> 49174e77
 
         //~ 1. Absorb the the commitment of the quotient polynomial with the Fq-Sponge.
         absorb_commitment(&mut fq_sponge, &t_comm.commitment);
