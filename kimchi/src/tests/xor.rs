use std::cmp::max;

use crate::{
    circuits::{
        constraints::ConstraintSystem,
        gate::{CircuitGate, CircuitGateError, GateType},
        polynomial::COLUMNS,
        polynomials::xor::{self},
        wires::Wire,
    },
    curve::KimchiCurve,
    plonk_sponge::FrSponge,
    prover_index::testing::new_index_for_test_with_lookups,
};

use ark_ec::AffineCurve;
use ark_ff::{Field, One, PrimeField, Zero};
use mina_curves::pasta::{Fp, Fq, Pallas, PallasParameters, Vesta, VestaParameters};
use mina_poseidon::{
    constants::PlonkSpongeConstantsKimchi,
    sponge::{DefaultFqSponge, DefaultFrSponge},
    FqSponge,
};
use num_bigint::{BigUint, RandBigInt};
<<<<<<< HEAD
use o1_utils::{big_bits, big_xor, FieldFromBig, FieldHelpers};
=======
use o1_utils::{big_bits, BitXor, FieldHelpers};
>>>>>>> 965ebcd1
use rand::{rngs::StdRng, SeedableRng};

use super::framework::TestFramework;

type PallasField = <Pallas as AffineCurve>::BaseField;

type SpongeParams = PlonkSpongeConstantsKimchi;
type VestaBaseSponge = DefaultFqSponge<VestaParameters, SpongeParams>;
type VestaScalarSponge = DefaultFrSponge<Fp, SpongeParams>;
type PallasBaseSponge = DefaultFqSponge<PallasParameters, SpongeParams>;
type PallasScalarSponge = DefaultFrSponge<Fq, SpongeParams>;

const XOR: bool = true;

const RNG_SEED: [u8; 32] = [
    211, 31, 143, 75, 29, 255, 0, 126, 237, 193, 86, 160, 1, 90, 131, 221, 186, 168, 4, 95, 50, 48,
    89, 29, 13, 250, 215, 172, 130, 24, 164, 162,
];

fn create_test_constraint_system_xor<G: KimchiCurve, EFqSponge, EFrSponge>(
    bits: usize,
) -> ConstraintSystem<G::ScalarField>
where
    G::BaseField: PrimeField,
{
    let (mut next_row, mut gates) = CircuitGate::<G::ScalarField>::create_xor_gadget(0, bits);

    // Temporary workaround for lookup-table/domain-size issue
    for _ in 0..(1 << 13) {
        gates.push(CircuitGate::zero(Wire::for_row(next_row)));
        next_row += 1;
    }

    ConstraintSystem::create(gates).build().unwrap()
}

// Generates a random field element of up to a given number of bits
pub(crate) fn random_field<G: KimchiCurve>(bits: usize, rng: &mut StdRng) -> G::ScalarField {
    G::ScalarField::from_biguint(
        rng.gen_biguint_range(&BigUint::from(0u8), &BigUint::from(2u8).pow(bits as u32)),
    )
    .unwrap()
}

// Initialize a random input
pub(crate) fn initialize<G: KimchiCurve>(
    input: Option<G::ScalarField>,
    bits: Option<usize>,
    rng: &mut StdRng,
) -> G::ScalarField {
    if let Some(inp) = input {
        inp
    } else {
        assert!(bits.is_some());
        let bits = bits.unwrap();
        random_field::<G>(bits, rng)
    }
}

// Returns the all ones BigUint of bits length
pub(crate) fn all_ones<G: KimchiCurve>(bits: usize) -> G::ScalarField {
    G::ScalarField::from(2u128).pow(&[bits as u64]) - G::ScalarField::one()
}

// Returns a given nybble of 4 bits
pub(crate) fn xor_nybble(word: BigUint, nybble: usize) -> BigUint {
    (word >> (4 * nybble)) % 2u128.pow(4)
}

// Manually checks the XOR of each nybble in the witness
pub(crate) fn check_xor<G: KimchiCurve>(
    witness: &[Vec<G::ScalarField>; COLUMNS],
    bits: usize,
    input1: G::ScalarField,
    input2: G::ScalarField,
    not: bool,
) {
    let input1 = input1.to_biguint();
    let input2 = input2.to_biguint();
    let ini_row = if not == XOR { 0 } else { 1 };
    for x in 0..xor::num_xors(bits) {
        let in1 = (0..4)
            .map(|i| xor_nybble(input1.clone(), i + 4 * x))
            .collect::<Vec<BigUint>>();
        let in2 = (0..4)
            .map(|i| xor_nybble(input2.clone(), i + 4 * x))
            .collect::<Vec<BigUint>>();
        for nybble in 0..4 {
            assert_eq!(
                witness[11 + nybble][x + ini_row],
                G::ScalarField::from(BigUint::bitxor(&in1[nybble], &in2[nybble]))
            );
        }
    }
    assert_eq!(
        witness[2][ini_row],
        G::ScalarField::from(BigUint::bitxor(&input1, &input2))
    );
}

fn setup_xor<G: KimchiCurve, EFqSponge, EFrSponge>(
    in1: Option<G::ScalarField>,
    in2: Option<G::ScalarField>,
    bits: Option<usize>,
) -> (
    ConstraintSystem<G::ScalarField>,
    [Vec<G::ScalarField>; COLUMNS],
)
where
    G::BaseField: PrimeField,
    EFqSponge: Clone + FqSponge<G::BaseField, G, G::ScalarField>,
    EFrSponge: FrSponge<G::ScalarField>,
{
    let rng = &mut StdRng::from_seed(RNG_SEED);
    // Initalize inputs
    // If some input was given then use that one, otherwise generate a random one with the given bits
    let input1 = initialize::<G>(in1, bits, rng);
    let input2 = initialize::<G>(in2, bits, rng);

    // If user specified a concrete number of bits, use that (if they are sufficient to hold both inputs)
    // Otherwise, use the max number of bits required to hold both inputs (if only one, the other is zero)
    let bits1 = big_bits(&input1.to_biguint());
    let bits2 = big_bits(&input2.to_biguint());
    let bits = bits.map_or(0, |b| b); // 0 or bits
    let bits = max(bits, max(bits1, bits2));

    let cs = create_test_constraint_system_xor::<G, EFqSponge, EFrSponge>(bits);
    let witness = xor::create_xor_witness(input1, input2, bits);

    check_xor::<G>(&witness, bits, input1, input2, XOR);

    (cs, witness)
}

// General test for Xor
fn test_xor<G: KimchiCurve, EFqSponge, EFrSponge>(
    in1: Option<G::ScalarField>,
    in2: Option<G::ScalarField>,
    bits: Option<usize>,
) -> [Vec<G::ScalarField>; COLUMNS]
where
    G::BaseField: PrimeField,
    EFqSponge: Clone + FqSponge<G::BaseField, G, G::ScalarField>,
    EFrSponge: FrSponge<G::ScalarField>,
{
    let (cs, witness) = setup_xor::<G, EFqSponge, EFrSponge>(in1, in2, bits);
    for row in 0..witness[0].len() {
        assert_eq!(
            cs.gates[row].verify_witness::<G>(row, &witness, &cs, &witness[0][0..cs.public]),
            Ok(())
        );
    }
    witness
}

#[test]
// End-to-end test of XOR
fn test_prove_and_verify_xor() {
    let rng = &mut StdRng::from_seed(RNG_SEED);

    let bits = 64;
    // Create
    let (mut next_row, mut gates) = CircuitGate::<Fp>::create_xor_gadget(0, bits);

    // Temporary workaround for lookup-table/domain-size issue
    for _ in 0..(1 << 13) {
        gates.push(CircuitGate::zero(Wire::for_row(next_row)));
        next_row += 1;
    }

    let input1 = random_field::<Vesta>(bits, rng);
    let input2 = random_field::<Vesta>(bits, rng);

    // Create witness and random inputs
    let witness = xor::create_xor_witness(input1, input2, bits);

    TestFramework::<Vesta>::default()
        .gates(gates)
        .witness(witness)
        .lookup_tables(vec![xor::lookup_table()])
        .setup()
        .prove_and_verify::<VestaBaseSponge, VestaScalarSponge>();
}

#[test]
// Test a XOR of 64bit whose output is all ones with alternating inputs
fn test_xor64_alternating() {
    let input1 = PallasField::from(6510615555426900570u64);
    let input2 = PallasField::from(11936128518282651045u64);
    let witness =
        test_xor::<Vesta, VestaBaseSponge, VestaScalarSponge>(Some(input1), Some(input2), Some(64));
    assert_eq!(witness[2][0], PallasField::from(2u128.pow(64) - 1));
    assert_eq!(witness[2][1], PallasField::from(2u64.pow(48) - 1));
    assert_eq!(witness[2][2], PallasField::from(2u64.pow(32) - 1));
    assert_eq!(witness[2][3], PallasField::from(2u32.pow(16) - 1));
    assert_eq!(witness[2][4], PallasField::from(0));
}

#[test]
// Test a XOR of 64bit whose inputs are zero. Checks it works fine with non-dense values.
fn test_xor64_zeros() {
    // forces zero to fit in 64 bits even if it only needs 1 bit
    let zero = PallasField::from_biguint(BigUint::from(0u32)).unwrap();
    let witness =
        test_xor::<Vesta, VestaBaseSponge, VestaScalarSponge>(Some(zero), Some(zero), Some(64));
    assert_eq!(witness[2][0], PallasField::from(0));
}

#[test]
// Test a XOR of 64bit whose inputs are all zero and all one. Checks it works fine with non-dense values.
fn test_xor64_zero_one() {
    let zero = PallasField::from_biguint(BigUint::from(0u32)).unwrap();
    let all_ones = all_ones::<Vesta>(64);
    let witness =
        test_xor::<Vesta, VestaBaseSponge, VestaScalarSponge>(Some(zero), Some(all_ones), None);
    assert_eq!(witness[2][0], all_ones);
}

#[test]
// Tests a XOR of 8 bits for a random input
fn test_xor8_random() {
    test_xor::<Vesta, VestaBaseSponge, VestaScalarSponge>(None, None, Some(8));
    test_xor::<Pallas, PallasBaseSponge, PallasScalarSponge>(None, None, Some(8));
}

#[test]
// Tests a XOR of 16 bits for a random input
fn test_xor16_random() {
    test_xor::<Vesta, VestaBaseSponge, VestaScalarSponge>(None, None, Some(16));
    test_xor::<Pallas, PallasBaseSponge, PallasScalarSponge>(None, None, Some(16));
}

#[test]
// Tests a XOR of 32 bits for a random input
fn test_xor32_random() {
    test_xor::<Vesta, VestaBaseSponge, VestaScalarSponge>(None, None, Some(32));
    test_xor::<Pallas, PallasBaseSponge, PallasScalarSponge>(None, None, Some(32));
}

#[test]
// Tests a XOR of 64 bits for a random input
fn test_xor64_random() {
    test_xor::<Vesta, VestaBaseSponge, VestaScalarSponge>(None, None, Some(64));
    test_xor::<Pallas, PallasBaseSponge, PallasScalarSponge>(None, None, Some(64));
}

#[test]
// Test a random XOR of 128 bits
fn test_xor128_random() {
    test_xor::<Vesta, VestaBaseSponge, VestaScalarSponge>(None, None, Some(128));
    test_xor::<Pallas, PallasBaseSponge, PallasScalarSponge>(None, None, Some(128));
}

#[test]
// Test that a random XOR of 16 bits fails if the inputs do not decompose correctly
fn test_bad_decomp() {
    let (cs, mut witness) =
        setup_xor::<Vesta, VestaBaseSponge, VestaScalarSponge>(None, None, Some(16));
    // modify by one each of the witness cells individually
    for col in 0..COLUMNS {
        // first three columns make fail the ith+1 constraint
        // for the rest, the first 4 make the 1st fail, the following 4 make the 2nd fail, the last 4 make the 3rd fail
        let bad = if col < 3 { col + 1 } else { (col - 3) / 4 + 1 };
        witness[col][0] += PallasField::one();
        assert_eq!(
            cs.gates[0].verify_witness::<Vesta>(0, &witness, &cs, &witness[0][0..cs.public]),
            Err(CircuitGateError::Constraint(GateType::Xor16, bad))
        );
        witness[col][0] -= PallasField::one();
    }
    // undo changes
    assert_eq!(
        cs.gates[0].verify_witness::<Vesta>(0, &witness, &cs, &witness[0][0..cs.public]),
        Ok(())
    );
}

#[test]
// Test that a 16-bit XOR gate fails if the witness does not correspond to a XOR operation
fn test_bad_xor() {
    let (cs, mut witness) =
        setup_xor::<Vesta, VestaBaseSponge, VestaScalarSponge>(None, None, Some(16));
    // modify the output to be all zero
    witness[2][0] = PallasField::zero();
    for i in 1..=4 {
        witness[COLUMNS - i][0] = PallasField::zero();
    }
    let index =
        new_index_for_test_with_lookups(cs.gates, 0, 0, vec![xor::lookup_table()], None, None);
    assert_eq!(
        index.cs.gates[0].verify_xor::<Vesta>(0, &witness, &index),
        Err(CircuitGateError::InvalidLookupConstraintSorted(
            GateType::Xor16
        ))
    );
}<|MERGE_RESOLUTION|>--- conflicted
+++ resolved
@@ -22,17 +22,12 @@
     FqSponge,
 };
 use num_bigint::{BigUint, RandBigInt};
-<<<<<<< HEAD
-use o1_utils::{big_bits, big_xor, FieldFromBig, FieldHelpers};
-=======
-use o1_utils::{big_bits, BitXor, FieldHelpers};
->>>>>>> 965ebcd1
+use o1_utils::{big_bits, BitOps, FieldHelpers};
 use rand::{rngs::StdRng, SeedableRng};
 
 use super::framework::TestFramework;
 
 type PallasField = <Pallas as AffineCurve>::BaseField;
-
 type SpongeParams = PlonkSpongeConstantsKimchi;
 type VestaBaseSponge = DefaultFqSponge<VestaParameters, SpongeParams>;
 type VestaScalarSponge = DefaultFrSponge<Fp, SpongeParams>;
@@ -280,28 +275,39 @@
     test_xor::<Pallas, PallasBaseSponge, PallasScalarSponge>(None, None, Some(128));
 }
 
-#[test]
-// Test that a random XOR of 16 bits fails if the inputs do not decompose correctly
-fn test_bad_decomp() {
-    let (cs, mut witness) =
-        setup_xor::<Vesta, VestaBaseSponge, VestaScalarSponge>(None, None, Some(16));
+fn verify_bad_xor_decomposition<G: KimchiCurve, EFqSponge, EFrSponge>(
+    witness: &mut [Vec<G::ScalarField>; COLUMNS],
+    cs: ConstraintSystem<G::ScalarField>,
+) where
+    G::BaseField: PrimeField,
+    EFqSponge: Clone + FqSponge<G::BaseField, G, G::ScalarField>,
+    EFrSponge: FrSponge<G::ScalarField>,
+{
     // modify by one each of the witness cells individually
     for col in 0..COLUMNS {
         // first three columns make fail the ith+1 constraint
         // for the rest, the first 4 make the 1st fail, the following 4 make the 2nd fail, the last 4 make the 3rd fail
         let bad = if col < 3 { col + 1 } else { (col - 3) / 4 + 1 };
-        witness[col][0] += PallasField::one();
+        witness[col][0] += G::ScalarField::one();
         assert_eq!(
-            cs.gates[0].verify_witness::<Vesta>(0, &witness, &cs, &witness[0][0..cs.public]),
+            cs.gates[0].verify_witness::<G>(0, &witness, &cs, &witness[0][0..cs.public]),
             Err(CircuitGateError::Constraint(GateType::Xor16, bad))
         );
-        witness[col][0] -= PallasField::one();
+        witness[col][0] -= G::ScalarField::one();
     }
     // undo changes
     assert_eq!(
-        cs.gates[0].verify_witness::<Vesta>(0, &witness, &cs, &witness[0][0..cs.public]),
+        cs.gates[0].verify_witness::<G>(0, &witness, &cs, &witness[0][0..cs.public]),
         Ok(())
     );
+}
+
+#[test]
+// Test that a random XOR of 16 bits fails if the inputs do not decompose correctly
+fn test_bad_xor_decompsition() {
+    let (cs, mut witness) =
+        setup_xor::<Vesta, VestaBaseSponge, VestaScalarSponge>(None, None, Some(16));
+    verify_bad_xor_decomposition::<Vesta, VestaBaseSponge, VestaScalarSponge>(&mut witness, cs);
 }
 
 #[test]
