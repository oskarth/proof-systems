use crate::prover::ProverProof;
use crate::verifier::verify;
use crate::{
    circuits::{
        gate::{CircuitGate, GateType},
        polynomials::endosclmul,
        wires::*,
    },
    prover_index::testing::new_index_for_test,
};
use ark_ec::{AffineCurve, ProjectiveCurve};
use ark_ff::{BigInteger, BitIteratorLE, Field, One, PrimeField, UniformRand, Zero};
use array_init::array_init;
use colored::Colorize;
use commitment_dlog::{commitment::CommitmentCurve, srs::endos};
use groupmap::GroupMap;
use mina_curves::pasta::{
    fp::Fp as F,
    pallas::Affine as Other,
    vesta::{Affine, VestaParameters},
};
use oracle::{
    constants::PlonkSpongeConstantsKimchi,
    sponge::{DefaultFqSponge, DefaultFrSponge, ScalarChallenge},
};
use rand::{rngs::StdRng, SeedableRng};
use std::time::Instant;

const PUBLIC: usize = 0;

type SpongeParams = PlonkSpongeConstantsKimchi;
type BaseSponge = DefaultFqSponge<VestaParameters, SpongeParams>;
type ScalarSponge = DefaultFrSponge<F, SpongeParams>;

#[test]
fn endomul_test() {
    let bits_per_chunk = 4;
    let num_bits = 128;
    let chunks = num_bits / bits_per_chunk;

    let num_scalars = 100;

    assert_eq!(num_bits % bits_per_chunk, 0);

    let mut gates = vec![];

    let rows_per_scalar = 1 + chunks;

    for s in 0..num_scalars {
        for i in 0..chunks {
            let row = rows_per_scalar * s + i;
            gates.push(CircuitGate {
                typ: GateType::EndoMul,
                wires: Wire::new(row),
                coeffs: vec![],
            });
        }

        let row = rows_per_scalar * s + chunks;
        gates.push(CircuitGate {
            typ: GateType::Zero,
            wires: Wire::new(row),
            coeffs: vec![],
        });
    }

<<<<<<< HEAD
    let cs =
        ConstraintSystem::<F>::create(gates, vec![], fp_sponge_params, vec![], PUBLIC).unwrap();

    let mut srs = SRS::create(cs.domain.d1.size as usize);
    srs.add_lagrange_basis(cs.domain.d1);

    let fq_sponge_params = oracle::pasta::fq::params();
=======
>>>>>>> bbc4c773
    let (endo_q, endo_r) = endos::<Other>();
    let index = new_index_for_test(gates, PUBLIC);

    let mut witness: [Vec<F>; COLUMNS] =
        array_init(|_| vec![F::zero(); rows_per_scalar * num_scalars]);

    let verifier_index = index.verifier_index();
    let group_map = <Affine as CommitmentCurve>::Map::setup();

    let rng = &mut StdRng::from_seed([0; 32]);

    // let start = Instant::now();
    for i in 0..num_scalars {
        let bits_lsb: Vec<_> = BitIteratorLE::new(F::rand(rng).into_repr())
            .take(num_bits)
            .collect();
        let x = <Other as AffineCurve>::ScalarField::from_repr(
            <F as PrimeField>::BigInt::from_bits_le(&bits_lsb[..]),
        )
        .unwrap();

        let x_scalar = ScalarChallenge(x).to_field(&endo_r);

        let base = Other::prime_subgroup_generator();
        // let g = Other::prime_subgroup_generator().into_projective();
        let acc0 = {
            let t = Other::new(endo_q * base.x, base.y, false);
            let p = t + base;
            let acc = p + p;
            (acc.x, acc.y)
        };

        let bits_msb: Vec<_> = bits_lsb.iter().take(num_bits).copied().rev().collect();

        let res = endosclmul::gen_witness(
            &mut witness,
            i * rows_per_scalar,
            endo_q,
            (base.x, base.y),
            &bits_msb,
            acc0,
        );

        let expected = {
            let t = Other::prime_subgroup_generator();
            let mut acc = Other::new(acc0.0, acc0.1, false);
            for i in (0..(num_bits / 2)).rev() {
                let b2i = F::from(bits_lsb[2 * i] as u64);
                let b2i1 = F::from(bits_lsb[2 * i + 1] as u64);
                let xq = (F::one() + ((endo_q - F::one()) * b2i1)) * t.x;
                let yq = (b2i.double() - F::one()) * t.y;
                acc = acc + (acc + Other::new(xq, yq, false));
            }
            acc
        };
        assert_eq!(
            expected,
            Other::prime_subgroup_generator()
                .into_projective()
                .mul(x_scalar.into_repr())
                .into_affine()
        );

        assert_eq!((expected.x, expected.y), res.acc);
        assert_eq!(x.into_repr(), res.n.into_repr());
    }

    let start = Instant::now();
    let proof =
        ProverProof::create::<BaseSponge, ScalarSponge>(&group_map, witness, &index).unwrap();
    println!("{}{:?}", "Prover time: ".yellow(), start.elapsed());

    let start = Instant::now();
    match verify::<Affine, BaseSponge, ScalarSponge>(&group_map, &verifier_index, &proof) {
        Err(error) => panic!("Failure verifying the prover's proofs in batch: {}", error),
        Ok(_) => {
            println!("{}{:?}", "Verifier time: ".yellow(), start.elapsed());
        }
    }
}<|MERGE_RESOLUTION|>--- conflicted
+++ resolved
@@ -64,18 +64,8 @@
         });
     }
 
-<<<<<<< HEAD
-    let cs =
-        ConstraintSystem::<F>::create(gates, vec![], fp_sponge_params, vec![], PUBLIC).unwrap();
-
-    let mut srs = SRS::create(cs.domain.d1.size as usize);
-    srs.add_lagrange_basis(cs.domain.d1);
-
-    let fq_sponge_params = oracle::pasta::fq::params();
-=======
->>>>>>> bbc4c773
     let (endo_q, endo_r) = endos::<Other>();
-    let index = new_index_for_test(gates, PUBLIC);
+    let index = new_index_for_test(gates, vec![], PUBLIC);
 
     let mut witness: [Vec<F>; COLUMNS] =
         array_init(|_| vec![F::zero(); rows_per_scalar * num_scalars]);
