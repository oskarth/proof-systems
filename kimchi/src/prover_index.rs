//! This module implements the prover index as [`ProverIndex`].

use crate::{
    alphas::Alphas,
    circuits::{
        constraints::ConstraintSystem,
        expr::{Linearization, PolishToken},
        wires::PERMUTS,
    },
    curve::KimchiCurve,
    linearization::expr_linearization,
    verifier_index::VerifierIndex,
};
use ark_poly::EvaluationDomain;
use commitment_dlog::srs::SRS;
use oracle::FqSponge;
use serde::{de::DeserializeOwned, Deserialize, Serialize};
use serde_with::serde_as;
use std::sync::Arc;

/// The index used by the prover
#[serde_as]
#[derive(Serialize, Deserialize, Debug)]
//~spec:startcode
pub struct ProverIndex<G: KimchiCurve> {
    /// constraints system polynomials
    #[serde(bound = "ConstraintSystem<G::ScalarField>: Serialize + DeserializeOwned")]
    pub cs: ConstraintSystem<G::ScalarField>,

    /// The symbolic linearization of our circuit, which can compile to concrete types once certain values are learned in the protocol.
    #[serde(skip)]
    pub linearization: Linearization<Vec<PolishToken<G::ScalarField>>>,

    /// The mapping between powers of alpha and constraints
    #[serde(skip)]
    pub powers_of_alpha: Alphas<G::ScalarField>,

    /// polynomial commitment keys
    #[serde(skip)]
    pub srs: Arc<SRS<G>>,

    /// maximal size of polynomial section
    pub max_poly_size: usize,

    /// maximal size of the quotient polynomial according to the supported constraints
    pub max_quot_size: usize,

    /// The verifier index corresponding to this prover index
    #[serde(skip)]
    pub verifier_index: Option<VerifierIndex<G>>,

    /// The verifier index digest corresponding to this prover index
    #[serde_as(as = "Option<o1_utils::serialization::SerdeAs>")]
    pub verifier_index_digest: Option<G::BaseField>,
}
//~spec:endcode

impl<G: KimchiCurve> ProverIndex<G> {
    /// this function compiles the index from constraints
    ///
    /// # Panics
    ///
    /// Will panic if `polynomial segment size` is bigger than `circuit`.
    pub fn create(
        mut cs: ConstraintSystem<G::ScalarField>,
        endo_q: G::ScalarField,
        srs: Arc<SRS<G>>,
    ) -> Self {
        let max_poly_size = srs.g.len();
        if cs.public > 0 {
            assert!(
                max_poly_size >= cs.domain.d1.size(),
                "polynomial segment size has to be not smaller that that of the circuit!"
            );
        }
        cs.endo = endo_q;

        // pre-compute the linearization
        let (linearization, powers_of_alpha) = expr_linearization(
            cs.chacha8.is_some(),
            cs.range_check_selector_polys.is_some(),
            cs.lookup_constraint_system
                .as_ref()
                .map(|lcs| &lcs.configuration),
<<<<<<< HEAD
            cs.foreign_field_mul_selector_poly.is_some(),
=======
            cs.foreign_field_add_selector_poly.is_some(),
>>>>>>> 8fc1bd50
        );

        // set `max_quot_size` to the degree of the quotient polynomial,
        // which is obtained by looking at the highest monomial in the sum
        // $$\sum_{i=0}^{PERMUTS} (w_i(x) + \beta k_i x + \gamma)$$
        // where the $w_i(x)$ are of degree the size of the domain.
        let max_quot_size = PERMUTS * cs.domain.d1.size();

        ProverIndex {
            cs,
            linearization,
            powers_of_alpha,
            srs,
            max_poly_size,
            max_quot_size,
            verifier_index: None,
            verifier_index_digest: None,
        }
    }

    /// Retrieve or compute the digest for the corresponding verifier index.
    /// If the digest is not already cached inside the index, store it.
    pub fn compute_verifier_index_digest<
        EFqSponge: Clone + FqSponge<G::BaseField, G, G::ScalarField>,
    >(
        &mut self,
    ) -> G::BaseField {
        if let Some(verifier_index_digest) = self.verifier_index_digest {
            return verifier_index_digest;
        }

        if self.verifier_index.is_none() {
            self.verifier_index = Some(self.verifier_index());
        }

        let verifier_index_digest = self.verifier_index_digest::<EFqSponge>();
        self.verifier_index_digest = Some(verifier_index_digest);
        verifier_index_digest
    }

    /// Retrieve or compute the digest for the corresponding verifier index.
    pub fn verifier_index_digest<EFqSponge: Clone + FqSponge<G::BaseField, G, G::ScalarField>>(
        &self,
    ) -> G::BaseField {
        if let Some(verifier_index_digest) = self.verifier_index_digest {
            return verifier_index_digest;
        }

        match &self.verifier_index {
            None => {
                let verifier_index = self.verifier_index();
                verifier_index.digest::<EFqSponge>()
            }
            Some(verifier_index) => verifier_index.digest::<EFqSponge>(),
        }
    }
}

pub mod testing {
    use super::*;
    use crate::circuits::{
        gate::CircuitGate,
        lookup::{runtime_tables::RuntimeTableCfg, tables::LookupTable},
    };
    use commitment_dlog::srs::endos;
    use mina_curves::pasta::{Fp, Pallas, Vesta};
    use num_bigint::BigUint;

    /// Create new index for lookups.
    ///
    /// # Panics
    ///
    /// Will panic if `constraint system` is not built with `gates` input.
    pub fn new_index_for_test_with_lookups(
        gates: Vec<CircuitGate<Fp>>,
        public: usize,
        prev_challenges: usize,
        lookup_tables: Vec<LookupTable<Fp>>,
        runtime_tables: Option<Vec<RuntimeTableCfg<Fp>>>,
        foreign_modulus: Option<BigUint>,
    ) -> ProverIndex<Vesta> {
        // not sure if theres a smarter way instead of the double unwrap, but should be fine in the test
        let cs = ConstraintSystem::<Fp>::create(gates)
            .lookup(lookup_tables)
            .runtime(runtime_tables)
            .public(public)
            .prev_challenges(prev_challenges)
<<<<<<< HEAD
            .foreign_field_modulus(foreign_modulus)
=======
            .foreign_field_modulus(&foreign_modulus)
>>>>>>> 8fc1bd50
            .build()
            .unwrap();
        let mut srs = SRS::<Vesta>::create(cs.domain.d1.size());
        srs.add_lagrange_basis(cs.domain.d1);
        let srs = Arc::new(srs);

        let (endo_q, _endo_r) = endos::<Pallas>();
        ProverIndex::<Vesta>::create(cs, endo_q, srs)
    }

    pub fn new_index_for_test(gates: Vec<CircuitGate<Fp>>, public: usize) -> ProverIndex<Vesta> {
        new_index_for_test_with_lookups(gates, public, 0, vec![], None, None)
    }
}<|MERGE_RESOLUTION|>--- conflicted
+++ resolved
@@ -82,11 +82,8 @@
             cs.lookup_constraint_system
                 .as_ref()
                 .map(|lcs| &lcs.configuration),
-<<<<<<< HEAD
+            cs.foreign_field_add_selector_poly.is_some(),
             cs.foreign_field_mul_selector_poly.is_some(),
-=======
-            cs.foreign_field_add_selector_poly.is_some(),
->>>>>>> 8fc1bd50
         );
 
         // set `max_quot_size` to the degree of the quotient polynomial,
@@ -174,11 +171,7 @@
             .runtime(runtime_tables)
             .public(public)
             .prev_challenges(prev_challenges)
-<<<<<<< HEAD
-            .foreign_field_modulus(foreign_modulus)
-=======
             .foreign_field_modulus(&foreign_modulus)
->>>>>>> 8fc1bd50
             .build()
             .unwrap();
         let mut srs = SRS::<Vesta>::create(cs.domain.d1.size());
