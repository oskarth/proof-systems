--- conflicted
+++ resolved
@@ -148,12 +148,8 @@
         lookup::{runtime_tables::RuntimeTableCfg, tables::LookupTable},
     };
     use commitment_dlog::srs::endos;
-<<<<<<< HEAD
-    use mina_curves::pasta::{pallas::Pallas, vesta::Vesta, Fp};
+    use mina_curves::pasta::{Fp, Pallas, Vesta};
     use num_bigint::BigUint;
-=======
-    use mina_curves::pasta::{Fp, Pallas, Vesta};
->>>>>>> 932fa7e6
 
     /// Create new index for lookups.
     ///
