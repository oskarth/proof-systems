--- conflicted
+++ resolved
@@ -504,13 +504,8 @@
             VarBaseMul => self.verify_vbmul(row, witness),
             EndoMul => self.verify_endomul(row, witness, cs),
             EndoMulScalar => self.verify_endomul_scalar(row, witness, cs),
-<<<<<<< HEAD
-            ChaCha0 | ChaCha1 | ChaCha2 | ChaChaFinal => panic!("todo"),
+            ChaCha0 | ChaCha1 | ChaCha2 | ChaChaFinal => Ok(()),
             ForeignMul0 | ForeignMul1 | ForeignMul2 => self.verify_foreign_mul(row, witness, cs),
-=======
-            // TODO: implement the verification for chacha
-            ChaCha0 | ChaCha1 | ChaCha2 | ChaChaFinal => Ok(()),
->>>>>>> a7d861b6
         }
     }
 }
