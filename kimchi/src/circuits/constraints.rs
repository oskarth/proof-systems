//! This module implements Plonk circuit constraint primitive.
use crate::{
    circuits::{
        domain_constant_evaluation::DomainConstantEvaluations,
        domains::EvaluationDomains,
        gate::{CircuitGate, GateType},
        lookup::{index::LookupConstraintSystem, tables::LookupTable},
        polynomial::{WitnessEvals, WitnessOverDomains, WitnessShifts},
        polynomials::permutation::{Shifts, ZK_ROWS},
        polynomials::range_check,
        wires::*,
    },
    error::SetupError,
};
use ark_ff::{FftField, SquareRootField, Zero};
use ark_poly::{
    univariate::DensePolynomial as DP, EvaluationDomain, Evaluations as E,
    Radix2EvaluationDomain as D,
};
use array_init::array_init;
use o1_utils::ExtendedEvaluations;
use once_cell::sync::OnceCell;
use oracle::poseidon::ArithmeticSpongeParams;
use serde::{de::DeserializeOwned, Deserialize, Serialize};
use serde_with::serde_as;
use std::collections::HashSet;
use std::sync::Arc;

use super::lookup::runtime_tables::RuntimeTableCfg;

//
// ConstraintSystem
//

#[serde_as]
#[derive(Clone, Serialize, Deserialize, Debug)]
pub struct ConstraintSystem<F: FftField> {
    // Basics
    // ------
    /// number of public inputs
    pub public: usize,
    /// evaluation domains
    #[serde(bound = "EvaluationDomains<F>: Serialize + DeserializeOwned")]
    pub domain: EvaluationDomains<F>,
    /// circuit gates
    #[serde(bound = "CircuitGate<F>: Serialize + DeserializeOwned")]
    pub gates: Vec<CircuitGate<F>>,

    // Polynomials over the monomial base
    // ----------------------------------
    /// permutation polynomial array
    #[serde_as(as = "[o1_utils::serialization::SerdeAs; PERMUTS]")]
    pub sigmam: [DP<F>; PERMUTS],

    // Coefficient polynomials. These define constant that gates can use as they like.
    // ---------------------------------------
    /// coefficients polynomials in evaluation form
    #[serde_as(as = "[o1_utils::serialization::SerdeAs; COLUMNS]")]
    pub coefficients8: [E<F, D<F>>; COLUMNS],

    // Generic constraint selector polynomials
    // ---------------------------------------
    #[serde_as(as = "o1_utils::serialization::SerdeAs")]
    pub genericm: DP<F>,

    // Poseidon selector polynomials
    // -----------------------------
    /// poseidon constraint selector polynomial
    #[serde_as(as = "o1_utils::serialization::SerdeAs")]
    pub psm: DP<F>,

    // Generic constraint selector polynomials
    // ---------------------------------------
    /// multiplication evaluations over domain.d4
    #[serde_as(as = "o1_utils::serialization::SerdeAs")]
    pub generic4: E<F, D<F>>,

    // permutation polynomials
    // -----------------------
    /// permutation polynomial array evaluations over domain d1
    #[serde_as(as = "[o1_utils::serialization::SerdeAs; PERMUTS]")]
    pub sigmal1: [E<F, D<F>>; PERMUTS],
    /// permutation polynomial array evaluations over domain d8
    #[serde_as(as = "[o1_utils::serialization::SerdeAs; PERMUTS]")]
    pub sigmal8: [E<F, D<F>>; PERMUTS],
    /// SID polynomial
    #[serde_as(as = "Vec<o1_utils::serialization::SerdeAs>")]
    pub sid: Vec<F>,

    // Poseidon selector polynomials
    // -----------------------------
    /// poseidon selector over domain.d8
    #[serde_as(as = "o1_utils::serialization::SerdeAs")]
    pub ps8: E<F, D<F>>,

    // ECC arithmetic selector polynomials
    // -----------------------------------
    /// EC point addition selector evaluations w over domain.d4
    #[serde_as(as = "o1_utils::serialization::SerdeAs")]
    pub complete_addl4: E<F, D<F>>,
    /// scalar multiplication selector evaluations over domain.d8
    #[serde_as(as = "o1_utils::serialization::SerdeAs")]
    pub mull8: E<F, D<F>>,
    /// endoscalar multiplication selector evaluations over domain.d8
    #[serde_as(as = "o1_utils::serialization::SerdeAs")]
    pub emull: E<F, D<F>>,
    /// ChaCha indexes
    #[serde_as(as = "Option<[o1_utils::serialization::SerdeAs; 4]>")]
    pub chacha8: Option<[E<F, D<F>>; 4]>,
    /// EC point addition selector evaluations w over domain.d8
    #[serde_as(as = "o1_utils::serialization::SerdeAs")]
    pub endomul_scalar8: E<F, D<F>>,

    /// Range check gate selector polynomials
    #[serde(bound = "Vec<range_check::SelectorPolynomial<F>>: Serialize + DeserializeOwned")]
    pub range_check_selector_polys: Vec<range_check::SelectorPolynomial<F>>,

    /// Foreign field addition gate selector polynomial
    #[serde_as(as = "Option<o1_utils::serialization::SerdeAs>")]
    pub foreign_field_add_selector8: Option<E<F, D<F>>>,

    /// Foreign field modulus
    #[serde_as(as = "Vec<o1_utils::serialization::SerdeAs>")]
    pub foreign_field_modulus: Vec<F>,

    /// wire coordinate shifts
    #[serde_as(as = "[o1_utils::serialization::SerdeAs; PERMUTS]")]
    pub shift: [F; PERMUTS],
    /// coefficient for the group endomorphism
    #[serde_as(as = "o1_utils::serialization::SerdeAs")]
    pub endo: F,

    /// random oracle argument parameters
    #[serde(skip)]
    pub fr_sponge_params: ArithmeticSpongeParams<F>,

    /// lookup constraint system
    #[serde(bound = "LookupConstraintSystem<F>: Serialize + DeserializeOwned")]
    pub lookup_constraint_system: Option<LookupConstraintSystem<F>>,

    /// precomputes
    #[serde(skip)]
    precomputations: OnceCell<Arc<DomainConstantEvaluations<F>>>,
}

/// Represents an error found when verifying a witness with a gate
#[derive(Debug)]
pub enum GateError {
    /// Some connected wires have different values
    DisconnectedWires(Wire, Wire),
    /// A public gate was incorrectly connected
    IncorrectPublic(usize),
    /// A specific gate did not verify correctly
    Custom { row: usize, err: String },
}

pub struct Builder<F: FftField> {
    gates: Vec<CircuitGate<F>>,
    sponge_params: ArithmeticSpongeParams<F>,
    public: usize,
    lookup_tables: Vec<LookupTable<F>>,
    runtime_tables: Option<Vec<RuntimeTableCfg<F>>>,
    precomputations: Option<Arc<DomainConstantEvaluations<F>>>,
}

impl<F: FftField + SquareRootField> ConstraintSystem<F> {
    /// Initializes the [ConstraintSystem<F>] on input `gates` and `fr_sponge_params`.
    /// Returns a [Builder<F>]
    /// It also defaults to the following values of the builder:
    /// - `public: 0`
    /// - `lookup_tables: vec![]`,
    /// - `runtime_tables: None`,
    /// - `precomputations: None`,
    ///
    /// How to use it:
    /// 1. Create your instance of your builder for the constraint system using `crate(gates, sponge params)`
    /// 2. Iterativelly invoke any desired number of steps: `public(), lookup(), runtime(), precomputations()``
    /// 3. Finally call the `build()` method and unwrap the `Result` to obtain your `ConstraintSystem`
    pub fn create(
        gates: Vec<CircuitGate<F>>,
        sponge_params: ArithmeticSpongeParams<F>,
    ) -> Builder<F> {
        Builder {
            gates,
            sponge_params,
            public: 0,
            lookup_tables: vec![],
            runtime_tables: None,
            precomputations: None,
        }
    }

    pub fn precomputations(&self) -> &Arc<DomainConstantEvaluations<F>> {
        self.precomputations
            .get_or_init(|| Arc::new(DomainConstantEvaluations::create(self.domain).unwrap()))
    }

    pub fn set_precomputations(&self, precomputations: Arc<DomainConstantEvaluations<F>>) {
        self.precomputations
            .set(precomputations)
            .expect("Precomputation has been set before");
    }

    /// This function verifies the consistency of the wire
    /// assignements (witness) against the constraints
    ///     witness: wire assignement witness
    ///     RETURN: verification status
    pub fn verify(&self, witness: &[Vec<F>; COLUMNS], public: &[F]) -> Result<(), GateError> {
        // pad the witness
        let pad = vec![F::zero(); self.domain.d1.size() - witness[0].len()];
        let witness: [Vec<F>; COLUMNS] = array_init(|i| {
            let mut w = witness[i].to_vec();
            w.extend_from_slice(&pad);
            w
        });

        // check each rows' wiring
        for (row, gate) in self.gates.iter().enumerate() {
            // check if wires are connected
            for col in 0..PERMUTS {
                let wire = gate.wires[col];

                if wire.col >= PERMUTS {
                    return Err(GateError::Custom {
                        row,
                        err: format!(
                            "a wire can only be connected to the first {} columns",
                            PERMUTS
                        ),
                    });
                }

                if witness[col][row] != witness[wire.col][wire.row] {
                    return Err(GateError::DisconnectedWires(
                        Wire { col, row },
                        Wire {
                            col: wire.col,
                            row: wire.row,
                        },
                    ));
                }
            }

            // for public gates, only the left wire is toggled
            if row < self.public && gate.coeffs[0] != F::one() {
                return Err(GateError::IncorrectPublic(row));
            }

            // check the gate's satisfiability
            gate.verify(row, &witness, self, public)
                .map_err(|err| GateError::Custom { row, err })?;
        }

        // all good!
        Ok(())
    }

    /// evaluate witness polynomials over domains
    pub fn evaluate(&self, w: &[DP<F>; COLUMNS], z: &DP<F>) -> WitnessOverDomains<F> {
        // compute shifted witness polynomials
        let w8: [E<F, D<F>>; COLUMNS] =
            array_init(|i| w[i].evaluate_over_domain_by_ref(self.domain.d8));
        let z8 = z.evaluate_over_domain_by_ref(self.domain.d8);

        let w4: [E<F, D<F>>; COLUMNS] = array_init(|i| {
            E::<F, D<F>>::from_vec_and_domain(
                (0..self.domain.d4.size)
                    .map(|j| w8[i].evals[2 * j as usize])
                    .collect(),
                self.domain.d4,
            )
        });
        let z4 = DP::<F>::zero().evaluate_over_domain_by_ref(D::<F>::new(1).unwrap());

        WitnessOverDomains {
            d4: WitnessShifts {
                next: WitnessEvals {
                    w: array_init(|i| w4[i].shift(4)),
                    // TODO(mimoo): change z to an Option? Or maybe not, we might actually need this dummy evaluation in the aggregated evaluation proof
                    z: z4.clone(), // dummy evaluation
                },
                this: WitnessEvals {
                    w: w4,
                    z: z4, // dummy evaluation
                },
            },
            d8: WitnessShifts {
                next: WitnessEvals {
                    w: array_init(|i| w8[i].shift(8)),
                    z: z8.shift(8),
                },
                this: WitnessEvals { w: w8, z: z8 },
            },
        }
    }
}

impl<F: FftField + SquareRootField> Builder<F> {
    /// Set up the number of public inputs.
    /// If not invoked, it equals `0` by default.
    pub fn public(mut self, public: usize) -> Self {
        self.public = public;
        self
    }

    /// Set up the lookup tables.
    /// If not invoked, it is `vec![]` by default.
    ///
    /// **Warning:** you have to make sure that the IDs of the lookup tables,
    /// are unique and  not colliding with IDs of built-in lookup tables
    /// (see [crate::circuits::lookup::tables]).
<<<<<<< HEAD
    pub fn create(
        gates: Vec<CircuitGate<F>>,
        lookup_tables: Vec<LookupTable<F>>,
        runtime_tables: Option<Vec<RuntimeTableCfg<F>>>,
        fr_sponge_params: ArithmeticSpongeParams<F>,
        public: usize,
    ) -> Result<Self, SetupError> {
        ConstraintSystem::<F>::create_with_shared_precomputations(
            gates,
            lookup_tables,
            runtime_tables,
            fr_sponge_params,
            vec![],
            public,
            None,
        )
=======
    pub fn lookup(mut self, lookup_tables: Vec<LookupTable<F>>) -> Self {
        self.lookup_tables = lookup_tables;
        self
>>>>>>> 43a6762f
    }

    /// Set up the runtime tables.
    /// If not invoked, it is `None` by default.
    ///
    /// **Warning:** you have to make sure that the IDs of the runtime lookup tables,
    /// are unique and not colliding with IDs of built-in lookup tables
    /// (see [crate::circuits::lookup::tables]).
<<<<<<< HEAD
    pub fn create_with_shared_precomputations(
        mut gates: Vec<CircuitGate<F>>,
        lookup_tables: Vec<LookupTable<F>>,
        runtime_tables: Option<Vec<RuntimeTableCfg<F>>>,
        fr_sponge_params: ArithmeticSpongeParams<F>,
        foreign_field_modulus: Vec<F>,
        public: usize,
        precomputations: Option<Arc<DomainConstantEvaluations<F>>>,
    ) -> Result<Self, SetupError> {
=======
    pub fn runtime(mut self, runtime_tables: Option<Vec<RuntimeTableCfg<F>>>) -> Self {
        self.runtime_tables = runtime_tables;
        self
    }

    /// Set up the shared precomputations.
    /// If not invoked, it is `None` by default.
    pub fn shared_precomputations(
        mut self,
        shared_precomputations: Arc<DomainConstantEvaluations<F>>,
    ) -> Self {
        self.precomputations = Some(shared_precomputations);
        self
    }

    /// Build the [ConstraintSystem] from a [Builder].
    pub fn build(self) -> Result<ConstraintSystem<F>, SetupError> {
        let mut gates = self.gates;
        let lookup_tables = self.lookup_tables;
        let runtime_tables = self.runtime_tables;

>>>>>>> 43a6762f
        //~ 1. If the circuit is less than 2 gates, abort.
        // for some reason we need more than 1 gate for the circuit to work, see TODO below
        assert!(gates.len() > 1);

        //~ 2. Create a domain for the circuit. That is,
        //~    compute the smallest subgroup of the field that
        //~    has order greater or equal to `n + ZK_ROWS` elements.
        let domain = EvaluationDomains::<F>::create(gates.len() + ZK_ROWS as usize)?;

        assert!(domain.d1.size > ZK_ROWS);

        //~ 3. Pad the circuit: add zero gates to reach the domain size.
        let d1_size = domain.d1.size();
        let mut padding = (gates.len()..d1_size)
            .map(|i| {
                CircuitGate::<F>::zero(array_init(|j| Wire {
                    col: WIRES[j],
                    row: i,
                }))
            })
            .collect();
        gates.append(&mut padding);

        // Record which gates are used by this constraint system
        let mut circuit_gates_used = HashSet::<GateType>::default();
        gates.iter().for_each(|gate| {
            circuit_gates_used.insert(gate.typ);
        });

        //~ 4. sample the `PERMUTS` shifts.
        let shifts = Shifts::new(&domain.d1);

        // Precomputations
        // ===============
        // what follows are pre-computations.

        //
        // Permutation
        // -----------

        // compute permutation polynomials
        let mut sigmal1: [Vec<F>; PERMUTS] = array_init(|_| vec![F::zero(); domain.d1.size()]);

        for (row, gate) in gates.iter().enumerate() {
            for (cell, sigma) in gate.wires.iter().zip(sigmal1.iter_mut()) {
                sigma[row] = shifts.cell_to_field(cell);
            }
        }

        let sigmal1: [_; PERMUTS] = {
            let [s0, s1, s2, s3, s4, s5, s6] = sigmal1;
            [
                E::<F, D<F>>::from_vec_and_domain(s0, domain.d1),
                E::<F, D<F>>::from_vec_and_domain(s1, domain.d1),
                E::<F, D<F>>::from_vec_and_domain(s2, domain.d1),
                E::<F, D<F>>::from_vec_and_domain(s3, domain.d1),
                E::<F, D<F>>::from_vec_and_domain(s4, domain.d1),
                E::<F, D<F>>::from_vec_and_domain(s5, domain.d1),
                E::<F, D<F>>::from_vec_and_domain(s6, domain.d1),
            ]
        };

        let sigmam: [DP<F>; PERMUTS] = array_init(|i| sigmal1[i].clone().interpolate());

        let sigmal8 = array_init(|i| sigmam[i].evaluate_over_domain_by_ref(domain.d8));

        // Gates
        // -----
        //
        // Compute each gate's polynomial as
        // the polynomial that evaluates to 1 at $g^i$
        // where $i$ is the row where a gate is active.
        // Note: gates must be mutually exclusive.

        // poseidon gate
        let psm = E::<F, D<F>>::from_vec_and_domain(
            gates.iter().map(|gate| gate.ps()).collect(),
            domain.d1,
        )
        .interpolate();
        let ps8 = psm.evaluate_over_domain_by_ref(domain.d8);

        // ECC gates
        let complete_addm = E::<F, D<F>>::from_vec_and_domain(
            gates
                .iter()
                .map(|gate| F::from((gate.typ == GateType::CompleteAdd) as u64))
                .collect(),
            domain.d1,
        )
        .interpolate();
        let complete_addl4 = complete_addm.evaluate_over_domain_by_ref(domain.d4);

        let mulm = E::<F, D<F>>::from_vec_and_domain(
            gates.iter().map(|gate| gate.vbmul()).collect(),
            domain.d1,
        )
        .interpolate();
        let mull8 = mulm.evaluate_over_domain_by_ref(domain.d8);

        let emulm = E::<F, D<F>>::from_vec_and_domain(
            gates.iter().map(|gate| gate.endomul()).collect(),
            domain.d1,
        )
        .interpolate();
        let emull = emulm.evaluate_over_domain_by_ref(domain.d8);

        let endomul_scalarm = E::<F, D<F>>::from_vec_and_domain(
            gates
                .iter()
                .map(|gate| F::from((gate.typ == GateType::EndoMulScalar) as u64))
                .collect(),
            domain.d1,
        )
        .interpolate();
        let endomul_scalar8 = endomul_scalarm.evaluate_over_domain_by_ref(domain.d8);

        // double generic gate
        let genericm = E::<F, D<F>>::from_vec_and_domain(
            gates
                .iter()
                .map(|gate| {
                    if matches!(gate.typ, GateType::Generic) {
                        F::one()
                    } else {
                        F::zero()
                    }
                })
                .collect(),
            domain.d1,
        )
        .interpolate();
        let generic4 = genericm.evaluate_over_domain_by_ref(domain.d4);

        // chacha gate
        let chacha8 = {
            use GateType::*;
            let has_chacha_gate = gates
                .iter()
                .any(|gate| matches!(gate.typ, ChaCha0 | ChaCha1 | ChaCha2 | ChaChaFinal));
            if !has_chacha_gate {
                None
            } else {
                let a: [_; 4] = array_init(|i| {
                    let g = match i {
                        0 => ChaCha0,
                        1 => ChaCha1,
                        2 => ChaCha2,
                        3 => ChaChaFinal,
                        _ => panic!("Invalid index"),
                    };
                    E::<F, D<F>>::from_vec_and_domain(
                        gates
                            .iter()
                            .map(|gate| if gate.typ == g { F::one() } else { F::zero() })
                            .collect(),
                        domain.d1,
                    )
                    .interpolate()
                    .evaluate_over_domain(domain.d8)
                });
                Some(a)
            }
        };

        // Range check constraint selector polynomials
        let range_check_selector_polys = {
            if !circuit_gates_used.is_disjoint(&range_check::circuit_gates().into_iter().collect())
            {
                range_check::selector_polynomials(&gates, &domain)
            } else {
                vec![]
            }
        };

        let foreign_field_add_selector8 = {
            if circuit_gates_used.contains(&GateType::ForeignFieldAdd) {
                Some(
                    E::<F, D<F>>::from_vec_and_domain(
                        gates
                            .iter()
                            .map(|gate| {
                                if gate.typ == GateType::ForeignFieldAdd {
                                    F::one()
                                } else {
                                    F::zero()
                                }
                            })
                            .collect(),
                        domain.d1,
                    )
                    .interpolate()
                    .evaluate_over_domain(domain.d8),
                )
            } else {
                None
            }
        };

        //
        // Coefficient
        // -----------
        //

        // coefficient polynomial
        let coefficientsm: [_; COLUMNS] = array_init(|i| {
            let padded = gates
                .iter()
                .map(|gate| gate.coeffs.get(i).cloned().unwrap_or_else(F::zero))
                .collect();
            let eval = E::from_vec_and_domain(padded, domain.d1);
            eval.interpolate()
        });
        // TODO: This doesn't need to be degree 8 but that would require some changes in expr
        let coefficients8 = array_init(|i| coefficientsm[i].evaluate_over_domain_by_ref(domain.d8));

        //
        // Lookup
        // ------
        let lookup_constraint_system =
            LookupConstraintSystem::create(&gates, lookup_tables, runtime_tables, &domain)
                .map_err(|e| SetupError::ConstraintSystem(e.to_string()))?;

        let sid = shifts.map[0].clone();

        // TODO: remove endo as a field
        let endo = F::zero();

        let domain_constant_evaluation = OnceCell::new();

        let constraints = ConstraintSystem {
            chacha8,
            endomul_scalar8,
            domain,
            public: self.public,
            sid,
            sigmal1,
            sigmal8,
            sigmam,
            genericm,
            generic4,
            coefficients8,
            ps8,
            psm,
            complete_addl4,
            mull8,
            emull,
            range_check_selector_polys,
            foreign_field_add_selector8,
            gates,
            foreign_field_modulus,
            shift: shifts.shifts,
            endo,
            fr_sponge_params: self.sponge_params,
            lookup_constraint_system,
            precomputations: domain_constant_evaluation,
        };

        match self.precomputations {
            Some(t) => {
                constraints.set_precomputations(t);
            }
            None => {
                constraints.precomputations();
            }
        }
        Ok(constraints)
    }
}

#[cfg(test)]
pub mod tests {
    use super::*;
    use ark_ff::{FftField, SquareRootField};
    use mina_curves::pasta::fp::Fp;

    impl<F: FftField + SquareRootField> ConstraintSystem<F> {
        pub fn for_testing(
            sponge_params: ArithmeticSpongeParams<F>,
            gates: Vec<CircuitGate<F>>,
        ) -> Self {
            let public = 0;
            // not sure if theres a smarter way instead of the double unwrap, but should be fine in the test
            ConstraintSystem::<F>::create(gates, sponge_params)
                .public(public)
                .build()
                .unwrap()
        }
    }

    impl ConstraintSystem<Fp> {
        pub fn fp_for_testing(gates: Vec<CircuitGate<Fp>>) -> Self {
            let fp_sponge_params = oracle::pasta::fp_kimchi::params();
            Self::for_testing(fp_sponge_params, gates)
        }
    }
}<|MERGE_RESOLUTION|>--- conflicted
+++ resolved
@@ -1,3 +1,4 @@
+
 //! This module implements Plonk circuit constraint primitive.
 use crate::{
     circuits::{
@@ -161,6 +162,7 @@
     lookup_tables: Vec<LookupTable<F>>,
     runtime_tables: Option<Vec<RuntimeTableCfg<F>>>,
     precomputations: Option<Arc<DomainConstantEvaluations<F>>>,
+    foreign_field_modulus: Vec<F>,
 }
 
 impl<F: FftField + SquareRootField> ConstraintSystem<F> {
@@ -187,6 +189,7 @@
             lookup_tables: vec![],
             runtime_tables: None,
             precomputations: None,
+            foreign_field_modulus: vec![],
         }
     }
 
@@ -309,28 +312,9 @@
     /// **Warning:** you have to make sure that the IDs of the lookup tables,
     /// are unique and  not colliding with IDs of built-in lookup tables
     /// (see [crate::circuits::lookup::tables]).
-<<<<<<< HEAD
-    pub fn create(
-        gates: Vec<CircuitGate<F>>,
-        lookup_tables: Vec<LookupTable<F>>,
-        runtime_tables: Option<Vec<RuntimeTableCfg<F>>>,
-        fr_sponge_params: ArithmeticSpongeParams<F>,
-        public: usize,
-    ) -> Result<Self, SetupError> {
-        ConstraintSystem::<F>::create_with_shared_precomputations(
-            gates,
-            lookup_tables,
-            runtime_tables,
-            fr_sponge_params,
-            vec![],
-            public,
-            None,
-        )
-=======
     pub fn lookup(mut self, lookup_tables: Vec<LookupTable<F>>) -> Self {
         self.lookup_tables = lookup_tables;
         self
->>>>>>> 43a6762f
     }
 
     /// Set up the runtime tables.
@@ -339,17 +323,6 @@
     /// **Warning:** you have to make sure that the IDs of the runtime lookup tables,
     /// are unique and not colliding with IDs of built-in lookup tables
     /// (see [crate::circuits::lookup::tables]).
-<<<<<<< HEAD
-    pub fn create_with_shared_precomputations(
-        mut gates: Vec<CircuitGate<F>>,
-        lookup_tables: Vec<LookupTable<F>>,
-        runtime_tables: Option<Vec<RuntimeTableCfg<F>>>,
-        fr_sponge_params: ArithmeticSpongeParams<F>,
-        foreign_field_modulus: Vec<F>,
-        public: usize,
-        precomputations: Option<Arc<DomainConstantEvaluations<F>>>,
-    ) -> Result<Self, SetupError> {
-=======
     pub fn runtime(mut self, runtime_tables: Option<Vec<RuntimeTableCfg<F>>>) -> Self {
         self.runtime_tables = runtime_tables;
         self
@@ -365,13 +338,19 @@
         self
     }
 
+    /// Set up the foreign field modulus.
+    /// If not invoked, it is `vec![]` by default.
+    pub fn foreign_field_modulus(mut self, foreign_field_modulus: Vec<F>) -> Self {
+        self.foreign_field_modulus = foreign_field_modulus;
+        self
+    }
+
     /// Build the [ConstraintSystem] from a [Builder].
     pub fn build(self) -> Result<ConstraintSystem<F>, SetupError> {
         let mut gates = self.gates;
         let lookup_tables = self.lookup_tables;
         let runtime_tables = self.runtime_tables;
 
->>>>>>> 43a6762f
         //~ 1. If the circuit is less than 2 gates, abort.
         // for some reason we need more than 1 gate for the circuit to work, see TODO below
         assert!(gates.len() > 1);
@@ -621,8 +600,8 @@
             emull,
             range_check_selector_polys,
             foreign_field_add_selector8,
+            foreign_field_modulus: self.foreign_field_modulus,
             gates,
-            foreign_field_modulus,
             shift: shifts.shifts,
             endo,
             fr_sponge_params: self.sponge_params,
