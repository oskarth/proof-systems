--- conflicted
+++ resolved
@@ -478,29 +478,12 @@
         };
 
         let coefficientsm: [_; COLUMNS] = array_init(|i| {
-<<<<<<< HEAD
             let padded = gates
                 .iter()
                 .map(|gate| gate.coeffs.get(i).cloned().unwrap_or_else(F::zero))
                 .collect();
             let eval = E::from_vec_and_domain(padded, domain.d1);
             eval.interpolate()
-=======
-            E::<F, D<F>>::from_vec_and_domain(
-                gates
-                    .iter()
-                    .map(|gate| {
-                        if i < gate.coeffs.len() {
-                            gate.coeffs[i]
-                        } else {
-                            F::zero()
-                        }
-                    })
-                    .collect(),
-                domain.d1,
-            )
-            .interpolate()
->>>>>>> 2afebaee
         });
         // TODO: This doesn't need to be degree 8 but that would require some changes in expr
         let coefficients8 = array_init(|i| coefficientsm[i].evaluate_over_domain_by_ref(domain.d8));
