--- conflicted
+++ resolved
@@ -97,7 +97,6 @@
     ///   |  13 |                     |                  |
     ///   |  14 |                     |                  |
     fn constraints() -> Vec<E<F>> {
-<<<<<<< HEAD
         // WITNESS VALUES
         // witness values from the current and next rows according to the layout
 
@@ -134,46 +133,6 @@
         let wit_low = witness_curr(12);
 
         // AUXILIARY DEFINITIONS
-=======
-        // Columns | Curr           | Next
-        // -|-|-
-        //       0 | right_input0             | left_input0
-        //       1 | right_input2             | quotient0
-        //       2 | left_input2             | 2^9 * carry1_1
-        //       3 | quotient2      | 2^8 * quotient0
-        //       4 | remainder0     | left_input1
-        //       5 | remainder1     | right_input1
-        //       6 | remainder2     | quotient1
-        //       7 | product_mid0   | (unused)
-        //       8 | product_mid1_0 | (unused)
-        //       9 | product_mid1_1 | (unused)
-        //      10 | carry0         | (unused)
-        //      11 | carry1_0       | (unused)
-        //      12 | carry1_1       | (unused)
-
-        // For clarity, load the Curr row variables into well-named variables
-        let right_input0 = witness_curr(0);
-        let right_input2 = witness_curr(1);
-        let left_input2 = witness_curr(2);
-        let quotient2 = witness_curr(3);
-        let remainder0 = witness_curr(4);
-        let remainder1 = witness_curr(5);
-        let remainder2 = witness_curr(6);
-        let product_mid0 = witness_curr(7);
-        let product_mid1_0 = witness_curr(9);
-        let product_mid1_1 = witness_curr(10);
-        let carry0 = witness_curr(11);
-        let carry1_0 = witness_curr(13);
-        let carry1_1 = witness_curr(14);
-
-        let left_input0 = witness_next(0);
-        let quotient0 = witness_next(1);
-        let carry1_1_shift = witness_next(2);
-        let quotient0_shift = witness_next(3);
-        let left_input1 = witness_next(4);
-        let right_input1 = witness_next(5);
-        let quotient1 = witness_next(6);
->>>>>>> 986dd683
 
         let mut constraints = vec![];
 
@@ -183,7 +142,6 @@
         let two_to_9 = E::from(512);
         let two_to_88 = E::from(2).pow(88);
         let two_to_176 = two_to_88.clone().pow(2);
-<<<<<<< HEAD
 
         // negated foreign field modulus in 3 limbs: top, middle and lower
         let neg_formod_top = -E::constant(ConstantExpr::ForeignFieldModulus(2));
@@ -207,27 +165,6 @@
             + quo_mid.clone() * neg_formod_mid.clone();
 
         // GATE CONSTRAINTS
-=======
-        let foreign_modulus0 = E::constant(ConstantExpr::ForeignFieldModulus(0));
-        let foreign_modulus1 = E::constant(ConstantExpr::ForeignFieldModulus(1));
-        let foreign_modulus2 = E::constant(ConstantExpr::ForeignFieldModulus(1));
-
-        // 0) Define intermediate products for readability
-        //    product_low := left_input0 * right_input0 - quotient0 * foreign_modulus0
-        let product_low = left_input0.clone() * right_input0.clone()
-            - quotient0.clone() * foreign_modulus0.clone();
-        //    product_mid := left_input0 * right_input1 + left_input1 * right_input0 - quotient0 * foreign_modulus1 - quotient1 * foreign_modulus0
-        let product_mid = left_input0.clone() * right_input1.clone()
-            + left_input1.clone() * right_input0.clone()
-            - quotient0.clone() * foreign_modulus1.clone()
-            - quotient1.clone() * foreign_modulus0.clone();
-        //    product_hi := left_input0 * right_input2 + left_input2 * right_input0 + left_input1 * right_input1 - quotient0 * foreign_modulus2 - quotient2 * foreign_modulus0 - quotient1 * foreign_modulus1
-        let product_hi =
-            left_input0 * right_input2 + left_input2 * right_input0 + left_input1 * right_input1
-                - quotient0.clone() * foreign_modulus2
-                - quotient2 * foreign_modulus0
-                - quotient1 * foreign_modulus1;
->>>>>>> 986dd683
 
         // 1) Constrain decomposition of middle intermediate product
         // p11 = 2^88 * p111 + p110
