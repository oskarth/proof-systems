--- conflicted
+++ resolved
@@ -337,13 +337,8 @@
         //~
         //~ $\text{scalar} \cdot \sigma_6(x)$
         //~
-<<<<<<< HEAD
-        let zkpm_zeta = self.precomputations().zkpm.evaluate(&zeta);
-        let scalar = Self::perm_scalars(e, beta, gamma, alphas, zkpm_zeta);
-=======
         let zkpm_zeta = self.cs.precomputations().zkpm.evaluate(&zeta);
         let scalar = ConstraintSystem::<F>::perm_scalars(e, beta, gamma, alphas, zkpm_zeta);
->>>>>>> 2de16de4
         self.evaluated_column_coefficients.permutation_coefficients[PERMUTS - 1].scale(scalar)
     }
 }
