--- conflicted
+++ resolved
@@ -25,19 +25,13 @@
 use ark_poly::{
     univariate::DensePolynomial, EvaluationDomain, Evaluations, Radix2EvaluationDomain as D,
 };
-use o1_utils::{big_bits, big_xor, FieldFromBig, FieldHelpers};
+use o1_utils::{big_bits, big_xor, FieldHelpers};
 use rand::{rngs::StdRng, SeedableRng};
 use std::{array, collections::HashMap, marker::PhantomData};
 
-<<<<<<< HEAD
+use super::generic::GenericGateSpec;
+
 impl<F: PrimeField + SquareRootField> CircuitGate<F> {
-=======
-use super::generic::GenericGateSpec;
-
-pub const GATE_COUNT: usize = 1;
-
-impl<F: PrimeField> CircuitGate<F> {
->>>>>>> 4eb1dd36
     /// Creates a XOR gadget for `bits` length
     /// Includes:
     /// - num_xors Xor16 gates
@@ -515,7 +509,7 @@
         &mut xor_witness,
         0,
         bits,
-        (input1, input2, F::from_biguint(&output).unwrap()),
+        (input1, input2, F::from_biguint(output).unwrap()),
     );
 
     xor_witness
