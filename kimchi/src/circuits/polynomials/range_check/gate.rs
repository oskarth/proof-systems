--- conflicted
+++ resolved
@@ -289,7 +289,6 @@
     fn create_test_constraint_system() -> ConstraintSystem<PallasField> {
         let (mut next_row, mut gates) = CircuitGate::<PallasField>::create_range_check(0);
 
-<<<<<<< HEAD
         // Temporary workaround for lookup-table/domain-size issue
         for _ in 0..(1 << 13) {
             gates.push(CircuitGate::zero(Wire::new(next_row)));
@@ -305,16 +304,11 @@
             0,
         )
         .unwrap()
-=======
-        ConstraintSystem::create(gates, vec![], None, oracle::pasta::fp_kimchi::params(), 0)
-            .unwrap()
->>>>>>> c1b18d92
     }
 
     fn create_test_prover_index(
         public_size: usize,
     ) -> ProverIndex<mina_curves::pasta::vesta::Affine> {
-<<<<<<< HEAD
         let (mut next_row, mut gates) = CircuitGate::<PallasField>::create_range_check(0);
 
         // Temporary workaround for lookup-table/domain-size issue
@@ -324,10 +318,6 @@
         }
 
         new_index_for_test_with_lookups(gates, public_size, vec![])
-=======
-        let (_, gates) = CircuitGate::<PallasField>::create_range_check(0);
-        new_index_for_test_with_lookups(gates, public_size, vec![], None)
->>>>>>> c1b18d92
     }
 
     fn biguint_from_hex_le(hex: &str) -> BigUint {
