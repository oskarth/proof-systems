--- conflicted
+++ resolved
@@ -3,11 +3,7 @@
 mod copy_bits_cell;
 mod copy_cell;
 mod copy_shift_cell;
-<<<<<<< HEAD
-mod crumb_cell;
-=======
 mod nybble_cell;
->>>>>>> 9d323395
 mod sum_copy_bits_cell;
 mod variable_bits_cell;
 mod variable_cell;
@@ -18,11 +14,7 @@
     copy_bits_cell::CopyBitsCell,
     copy_cell::CopyCell,
     copy_shift_cell::CopyShiftCell,
-<<<<<<< HEAD
-    crumb_cell::CrumbCell,
-=======
     nybble_cell::NybbleCell,
->>>>>>> 9d323395
     sum_copy_bits_cell::SumCopyBitsCell,
     variable_bits_cell::VariableBitsCell,
     variable_cell::VariableCell,
