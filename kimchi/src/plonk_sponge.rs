--- conflicted
+++ resolved
@@ -5,11 +5,7 @@
     poseidon::{ArithmeticSponge, ArithmeticSpongeParams, Sponge},
 };
 
-<<<<<<< HEAD
-use crate::proof::{PointEvaluations, ProofEvaluations};
-=======
-use crate::proof::{LookupEvaluations, ProofEvaluations};
->>>>>>> c3a4c487
+use crate::proof::{LookupEvaluations, PointEvaluations, ProofEvaluations};
 
 pub trait FrSponge<Fr: Field> {
     /// Creates a new Fr-Sponge.
@@ -63,8 +59,6 @@
     fn absorb_evaluations(&mut self, e: &ProofEvaluations<PointEvaluations<Vec<Fr>>>) {
         self.last_squeezed = vec![];
 
-<<<<<<< HEAD
-=======
         let ProofEvaluations {
             w,
             z,
@@ -73,13 +67,12 @@
             lookup,
             generic_selector,
             poseidon_selector,
-        } = ProofEvaluations::transpose(e);
+        } = e;
 
->>>>>>> c3a4c487
         let mut points = vec![
-            &z,
-            &generic_selector,
-            &poseidon_selector,
+            z,
+            generic_selector,
+            poseidon_selector,
             &w[0],
             &w[1],
             &w[2],
