--- conflicted
+++ resolved
@@ -8,21 +8,12 @@
 use crate::polynomial::WitnessOverDomains;
 use crate::scalars::ProofEvaluations;
 use crate::wires::COLUMNS;
-<<<<<<< HEAD
-use algebra::{FftField, SquareRootField};
-use array_init::array_init;
-use ff_fft::{DensePolynomial, Evaluations, Radix2EvaluationDomain as D};
-use oracle::{
-    poseidon::ArithmeticSpongeParams,
-    poseidon_5_wires::{sbox, PlonkSpongeConstants},
-=======
 use ark_ff::{FftField, SquareRootField, Zero};
 use ark_poly::{univariate::DensePolynomial, Evaluations, Radix2EvaluationDomain as D};
 use array_init::array_init;
 use oracle::{
     poseidon::ArithmeticSpongeParams,
     poseidon::{sbox, PlonkSpongeConstants5W},
->>>>>>> c3883db4
     utils::{EvalUtils, PolyUtils},
 };
 
@@ -50,11 +41,7 @@
         lro.iter_mut().for_each(|p| {
             p.evals
                 .iter_mut()
-<<<<<<< HEAD
-                .for_each(|p| *p = sbox::<F, PlonkSpongeConstants>(*p))
-=======
                 .for_each(|p| *p = sbox::<F, PlonkSpongeConstants5W>(*p))
->>>>>>> c3883db4
         });
 
         let scalers = (0..COLUMNS)
@@ -69,21 +56,13 @@
                     .iter()
                     .zip(alpha[0..COLUMNS].iter())
                     .map(|(p, a)| p.scale(-*a))
-<<<<<<< HEAD
-                    .fold(self.zero4.clone(), |x, y| &x + &y), // next row on other side of equality
-=======
                     .fold(self.zero4.clone(), |x, y| &x + &y),
->>>>>>> c3883db4
             &self.ps8
                 * &lro
                     .iter()
                     .zip(scalers.iter())
                     .map(|(p, s)| p.scale(*s))
-<<<<<<< HEAD
-                    .fold(self.zero8.clone(), |x, y| &x + &y), //
-=======
                     .fold(self.zero8.clone(), |x, y| &x + &y),
->>>>>>> c3883db4
             self.rcm
                 .iter()
                 .zip(alpha[0..COLUMNS].iter())
@@ -100,11 +79,7 @@
         let sbox = evals[0]
             .w
             .iter()
-<<<<<<< HEAD
-            .map(|&w| sbox::<F, PlonkSpongeConstants>(w))
-=======
             .map(|&w| sbox::<F, PlonkSpongeConstants5W>(w))
->>>>>>> c3883db4
             .collect::<Vec<_>>();
         let lro = params
             .mds
