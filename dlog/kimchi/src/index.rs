--- conflicted
+++ resolved
@@ -183,6 +183,9 @@
         expr += combined
     }
 
+    // TODO: include the generic gate here?
+    // TODO: include the permutation here?
+
     // return the expression
     expr
 }
@@ -319,73 +322,6 @@
 
         let mut powers_of_alpha = alphas::Builder::default();
 
-<<<<<<< HEAD
-        let linearization: Linearization<Expr<ConstantExpr<Fr<G>>>> = {
-            let evaluated_cols = {
-                let mut h = std::collections::HashSet::new();
-                use Column::*;
-                for i in 0..COLUMNS {
-                    h.insert(Witness(i));
-                }
-                for i in 0..(lookup_info.max_per_row + 1) {
-                    h.insert(LookupSorted(i));
-                }
-                h.insert(Z);
-                h.insert(LookupAggreg);
-                h.insert(LookupTable);
-                h.insert(Index(GateType::Poseidon));
-                h.insert(Index(GateType::Generic));
-                h
-            };
-
-            // generic gate
-            let alphas = powers_of_alpha.register(ConstraintType::Gate(GateType::Generic), 2);
-            alphas.for_each(drop);
-
-            // permutation
-            let alphas = powers_of_alpha.register(ConstraintType::Permutation, 3);
-            alphas.for_each(drop);
-
-            // poseidon gate
-            let mut alphas = powers_of_alpha.register(ConstraintType::Gate(GateType::Poseidon), 15);
-            let mut expr = poseidon::constraint(&mut alphas);
-
-            // variable-base scalar multiplication
-            let mut alphas = powers_of_alpha.register(ConstraintType::Gate(GateType::Vbmul), 21);
-            expr += varbasemul::constraint(&mut alphas);
-
-            // EC addition
-            let mut alphas =
-                powers_of_alpha.register(ConstraintType::Gate(GateType::CompleteAdd), 7);
-            expr += complete_add::constraint(&mut alphas);
-
-            // endo scalar multiplication
-            let mut alphas = powers_of_alpha.register(ConstraintType::Gate(GateType::Endomul), 11);
-            expr += endosclmul::constraint(&mut alphas);
-
-            // scalar of endo scalar multiplication
-            let mut alphas =
-                powers_of_alpha.register(ConstraintType::Gate(GateType::EndomulScalar), 11);
-            expr += endomul_scalar::constraint(&mut alphas);
-
-            // lookup
-            if lookup_used.is_some() {
-                let mut alphas = powers_of_alpha.register(ConstraintType::Lookup, 7);
-                let lookup_constraints =
-                    lookup::constraints(&cs.dummy_lookup_values[0], cs.domain.d1);
-                expr += Expr::combine_constraints(&mut alphas, lookup_constraints)
-            }
-
-            // chacha
-            if cs.chacha8.is_some() {
-                let mut alphas =
-                    powers_of_alpha.register(ConstraintType::Gate(GateType::ChaCha0), 24);
-                expr += chacha::constraint(&mut alphas)
-            }
-
-            expr.linearize(evaluated_cols)
-                .expect("bug in the linearization")
-=======
         // permutation
         let _alphas = powers_of_alpha.register(ConstraintType::Permutation, 3);
 
@@ -397,7 +333,6 @@
             Some(&cs.dummy_lookup_values[0][..])
         } else {
             None
->>>>>>> bc85d594
         };
 
         let linearization = expr_linearization(
