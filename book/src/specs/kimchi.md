--- conflicted
+++ resolved
@@ -434,9 +434,9 @@
 
 The layout of the gate is the following:
 
-|  0 |  1 |  2 |  3 |  4 |  5 | 6 | 7 | 8 | 9 | 10 | 11 | 12 | 13 | 14 |
-|:--:|:--:|:--:|:--:|:--:|:--:|:-:|:-:|:-:|:-:|:--:|:--:|:--:|:--:|:--:|
-| l1 | r1 | o1 | l2 | r2 | o2 |   |   |   |   |    |    |    |    |    |
+|   0   |   1   |   2   |   3   |   4   |   5   |   6   |   7   |   8   |   9   |  10   |  11   |  12   |  13   |  14   |
+| :---: | :---: | :---: | :---: | :---: | :---: | :---: | :---: | :---: | :---: | :---: | :---: | :---: | :---: | :---: |
+|  l1   |  r1   |  o1   |  l2   |  r2   |  o2   |       |       |       |       |       |       |       |       |       |
 
 where l1, r1, and o1 (resp. l2, r2, o2)
 are the left, right, and output registers
@@ -444,9 +444,9 @@
 
 The selectors are stored in the coefficient table as:
 
-|  0 |  1 |  2 |  3 |  4 |  5 | 6  |  7 |  8 |  9 | 10 | 11 | 12 | 13 | 14 |
-|:--:|:--:|:--:|:--:|:--:|:--:|:--:|:--:|:--:|:--:|:--:|:--:|:--:|:--:|:--:|
-| l1 | r1 | o1 | m1 | c1 | l2 | r2 | o2 | m2 | c2 |    |    |    |    |    |
+|   0   |   1   |   2   |   3   |   4   |   5   |   6   |   7   |   8   |   9   |  10   |  11   |  12   |  13   |  14   |
+| :---: | :---: | :---: | :---: | :---: | :---: | :---: | :---: | :---: | :---: | :---: | :---: | :---: | :---: | :---: |
+|  l1   |  r1   |  o1   |  m1   |  c1   |  l2   |  r2   |  o2   |  m2   |  c2   |       |       |       |       |       |
 
 with m1 (resp. m2) the mul selector for the first (resp. second) gate,
 and c1 (resp. c2) the constant selector for the first (resp. second) gate.
@@ -468,10 +468,10 @@
 
 Below is how we store each state in the register table:
 
-|  0 |  1 |  2 |  3 |  4 |  5 |  6 |  7 |  8 |  9 | 10 | 11 | 12 | 13 | 14 |
-|:--:|:--:|:--:|:--:|:--:|:--:|:--:|:--:|:--:|:--:|:--:|:--:|:--:|:--:|:--:|
-| s0 | s0 | s0 | s4 | s4 | s4 | s1 | s1 | s1 | s2 | s2 | s2 | s3 | s3 | s3 |
-| s5 | s5 | s5 |    |    |    |    |    |    |    |    |    |    |    |    |
+|   0   |   1   |   2   |   3   |   4   |   5   |   6   |   7   |   8   |   9   |  10   |  11   |  12   |  13   |  14   |
+| :---: | :---: | :---: | :---: | :---: | :---: | :---: | :---: | :---: | :---: | :---: | :---: | :---: | :---: | :---: |
+|  s0   |  s0   |  s0   |  s4   |  s4   |  s4   |  s1   |  s1   |  s1   |  s2   |  s2   |  s2   |  s3   |  s3   |  s3   |
+|  s5   |  s5   |  s5   |       |       |       |       |       |       |       |       |       |       |       |       |
 
 The last state is stored on the next row. This last state is either used:
 
@@ -491,9 +491,9 @@
 
 We store the 15 round constants $r_i$ required for the 5 rounds (3 per round) in the coefficient table:
 
-|  0 |  1 |  2 |  3 |  4 |  5 |  6 |  7 |  8 |  9 | 10 | 11 | 12 | 13 | 14 |
-|:--:|:--:|:--:|:--:|:--:|:--:|:--:|:--:|:--:|:--:|:--:|:--:|:--:|:--:|:--:|
-| r0 | r1 | r2 | r3 | r4 | r5 | r6 | r7 | r8 | r9 | r10 | r11 | r12 | r13 | r14 |
+|   0   |   1   |   2   |   3   |   4   |   5   |   6   |   7   |   8   |   9   |  10   |  11   |  12   |  13   |  14   |
+| :---: | :---: | :---: | :---: | :---: | :---: | :---: | :---: | :---: | :---: | :---: | :---: | :---: | :---: | :---: |
+|  r0   |  r1   |  r2   |  r3   |  r4   |  r5   |  r6   |  r7   |  r8   |  r9   |  r10  |  r11  |  r12  |  r13  |  r14  |
 
 The initial state, stored in the first three registers, are not constrained.
 The following 4 states (of 3 field elements), including 1 in the next row,
@@ -569,10 +569,10 @@
 In general, such a line will be laid out as the two rows
 
 
-| 0 | 1 | 2 | 3 | 4 | 5 | 6 | 7 | 8 | 9 | 10 | 11 | 12 | 13 | 14 |
-|---|---|---|---|---|---|---|---|---|---|----|----|----|----|----|
-| x | y | z | (y^x')_0 | (y^x')_1 | (y^x')_2 | (y^x')_3 | (x+z)_0 | (x+z)_1 | (x+z)_2 | (x+z)_3 | y_0 | y_1 | y_2 | y_3 |
-| x' | y' | (x+z)_8 | (y^x')_4 | (y^x')_5 | (y^x')_6 | (y^x')_7 | (x+z)_4 | (x+z)_5 | (x+z)_6 | (x+z)_7 | y_4 | y_5 | y_6 | y_7 |
+| 0   | 1   | 2       | 3        | 4        | 5        | 6        | 7       | 8       | 9       | 10      | 11  | 12  | 13  | 14  |
+| --- | --- | ------- | -------- | -------- | -------- | -------- | ------- | ------- | ------- | ------- | --- | --- | --- | --- |
+| x   | y   | z       | (y^x')_0 | (y^x')_1 | (y^x')_2 | (y^x')_3 | (x+z)_0 | (x+z)_1 | (x+z)_2 | (x+z)_3 | y_0 | y_1 | y_2 | y_3 |
+| x'  | y'  | (x+z)_8 | (y^x')_4 | (y^x')_5 | (y^x')_6 | (y^x')_7 | (x+z)_4 | (x+z)_5 | (x+z)_6 | (x+z)_7 | y_4 | y_5 | y_6 | y_7 |
 
 where A_i indicates the i^th nybble (four-bit chunk) of the value A.
 
@@ -580,10 +580,10 @@
 
 So the first line `L(a, a', d, d', b, 8)` for example becomes the two rows
 
-| 0 | 1 | 2 | 3 | 4 | 5 | 6 | 7 | 8 | 9 | 10 | 11 | 12 | 13 | 14 |
-|---|---|---|---|---|---|---|---|---|---|----|----|----|----|----|
-| a | d | b | (d^a')_0 | (d^a')_1 | (d^a')_2 | (d^a')_3 | (a+b)_0 | (a+b)_1 | (a+b)_2 | (a+b)_3 | d_0 | d_1 | d_2 | d_3 |
-| a' | d' | (a+b)_8 | (d^a')_4 | (d^a')_5 | (d^a')_6 | (d^a')_7 | (a+b)_4 | (a+b)_5 | (a+b)_6 | (a+b)_7 | d_4 | d_5 | d_6 | d_7 |
+| 0   | 1   | 2       | 3        | 4        | 5        | 6        | 7       | 8       | 9       | 10      | 11  | 12  | 13  | 14  |
+| --- | --- | ------- | -------- | -------- | -------- | -------- | ------- | ------- | ------- | ------- | --- | --- | --- | --- |
+| a   | d   | b       | (d^a')_0 | (d^a')_1 | (d^a')_2 | (d^a')_3 | (a+b)_0 | (a+b)_1 | (a+b)_2 | (a+b)_3 | d_0 | d_1 | d_2 | d_3 |
+| a'  | d'  | (a+b)_8 | (d^a')_4 | (d^a')_5 | (d^a')_6 | (d^a')_7 | (a+b)_4 | (a+b)_5 | (a+b)_6 | (a+b)_7 | d_4 | d_5 | d_6 | d_7 |
 
 along with the equations
 
@@ -633,10 +633,10 @@
 
 For neatness, letting $(x, y, z) = (c', b', d'')$, the first 2 rows for the final line will be:
 
-| 0 | 1 | 2 | 3 | 4 | 5 | 6 | 7 | 8 | 9 | 10 | 11 | 12 | 13 | 14 |
-|---|---|---|---|---|---|---|---|---|---|----|----|----|----|----|
-| x | y | z | (y^x')_0 | (y^x')_1 | (y^x')_2 | (y^x')_3 | (x+z)_0 | (x+z)_1 | (x+z)_2 | (x+z)_3 | y_0 | y_1 | y_2 | y_3 |
-| x' | _ | (x+z)_8 | (y^x')_4 | (y^x')_5 | (y^x')_6 | (y^x')_7 | (x+z)_4 | (x+z)_5 | (x+z)_6 | (x+z)_7 | y_4 | y_5 | y_6 | y_7 |
+| 0   | 1   | 2       | 3        | 4        | 5        | 6        | 7       | 8       | 9       | 10      | 11  | 12  | 13  | 14  |
+| --- | --- | ------- | -------- | -------- | -------- | -------- | ------- | ------- | ------- | ------- | --- | --- | --- | --- |
+| x   | y   | z       | (y^x')_0 | (y^x')_1 | (y^x')_2 | (y^x')_3 | (x+z)_0 | (x+z)_1 | (x+z)_2 | (x+z)_3 | y_0 | y_1 | y_2 | y_3 |
+| x'  | _   | (x+z)_8 | (y^x')_4 | (y^x')_5 | (y^x')_6 | (y^x')_7 | (x+z)_4 | (x+z)_5 | (x+z)_6 | (x+z)_7 | y_4 | y_5 | y_6 | y_7 |
 
 but then we also need to perform the bit-rotate by 1.
 
@@ -646,10 +646,10 @@
 
 Let $lo(n)$ be the low bit of the nybble n. The 2 rows will be
 
-| 0 | 1 | 2 | 3 | 4 | 5 | 6 | 7 | 8 | 9 | 10 | 11 | 12 | 13 | 14 |
-|---|---|---|---|---|---|---|---|---|---|----|----|----|----|----|
-| y' | (y^x')_0 | (y^x')_1 | (y^x')_2 | (y^x')_3 | lo((y^x')_0) | lo((y^x')_1) | lo((y^x')_2) | lo((y^x')_3) |
-| _ | (y^x')_4 | (y^x')_5 | (y^x')_6 | (y^x')_7 | lo((y^x')_4) | lo((y^x')_5) | lo((y^x')_6) | lo((y^x')_7) |
+| 0   | 1        | 2        | 3        | 4        | 5            | 6            | 7            | 8            | 9   | 10  | 11  | 12  | 13  | 14  |
+| --- | -------- | -------- | -------- | -------- | ------------ | ------------ | ------------ | ------------ | --- | --- | --- | --- | --- | --- |
+| y'  | (y^x')_0 | (y^x')_1 | (y^x')_2 | (y^x')_3 | lo((y^x')_0) | lo((y^x')_1) | lo((y^x')_2) | lo((y^x')_3) |
+| _   | (y^x')_4 | (y^x')_5 | (y^x')_6 | (y^x')_7 | lo((y^x')_4) | lo((y^x')_5) | lo((y^x')_6) | lo((y^x')_7) |
 
 On each of them we'll do the plookups
 
@@ -675,9 +675,9 @@
 
 The layout is
 
-|  0 |  1 |  2 |  3 |  4 |  5 |  6  |    7   | 8 |   9   |    10   |
-|:--:|:--:|:--:|:--:|:--:|:--:|:---:|:------:|:-:|:-----:|:-------:|
-| x1 | y1 | x2 | y2 | x3 | y3 | inf | same_x | s | inf_z | x21_inv |
+|   0   |   1   |   2   |   3   |   4   |   5   |   6   |   7    |   8   |   9   |   10    |
+| :---: | :---: | :---: | :---: | :---: | :---: | :---: | :----: | :---: | :---: | :-----: |
+|  x1   |  y1   |  x2   |  y2   |  x3   |  y3   |  inf  | same_x |   s   | inf_z | x21_inv |
 
 where
 - `(x1, y1), (x2, y2)` are the inputs and `(x3, y3)` the output.
@@ -779,9 +779,9 @@
 
 We lay it out the witness as
 
-|  0 |  1 |  2 |  3 |  4 |  5 |  6 |  7 |  8 |  9 | 10 | 11 | 12 | 13 | 14 | Type |
-|----|----|----|----|----|----|----|----|----|----|----|----|----|----|----|------|
-| n0 | n8 | a0 | b0 | a8 | b8 | x0 | x1 | x2 | x3 | x4 | x5 | x6 | x7 |    | ENDO |
+| 0   | 1   | 2   | 3   | 4   | 5   | 6   | 7   | 8   | 9   | 10  | 11  | 12  | 13  | 14  | Type |
+| --- | --- | --- | --- | --- | --- | --- | --- | --- | --- | --- | --- | --- | --- | --- | ---- |
+| n0  | n8  | a0  | b0  | a8  | b8  | x0  | x1  | x2  | x3  | x4  | x5  | x6  | x7  |     | ENDO |
 
 where each `xi` is a two-bit "crumb".
 
@@ -847,10 +847,10 @@
 In particular, the constraints of this gate take care of 4 bits of the scalar within a single EVBSM row.
 When the scalar is longer (which will usually be the case), multiple EVBSM rows will be concatenated.
 
-|  Row  |  0 |  1 |  2 |  3 |  4 |  5 |  6 |   7 |   8 |   9 |  10 |  11 |  12 |  13 |  14 |  Type |
-|-------|----|----|----|----|----|----|----|-----|-----|-----|-----|-----|-----|-----|-----|-------|
-|     i | xT | yT |  Ø |  Ø | xP | yP | n  |  xR |  yR |  s1 | s3  | b1  |  b2 |  b3 |  b4 | EVBSM |
-|   i+1 |  = |  = |    |    | xS | yS | n' | xR' | yR' | s1' | s3' | b1' | b2' | b3' | b4' | EVBSM |
+| Row | 0   | 1   | 2   | 3   | 4   | 5   | 6   | 7   | 8   | 9   | 10  | 11  | 12  | 13  | 14  | Type  |
+| --- | --- | --- | --- | --- | --- | --- | --- | --- | --- | --- | --- | --- | --- | --- | --- | ----- |
+| i   | xT  | yT  | Ø   | Ø   | xP  | yP  | n   | xR  | yR  | s1  | s3  | b1  | b2  | b3  | b4  | EVBSM |
+| i+1 | =   | =   |     |     | xS  | yS  | n'  | xR' | yR' | s1' | s3' | b1' | b2' | b3' | b4' | EVBSM |
 
 The layout of this gate (and the next row) allows for this chained behavior where the output point
 of the current row $S$ gets accumulated as one of the inputs of the following row, becoming $P$ in
@@ -955,10 +955,10 @@
 The layout of the witness requires 2 rows.
 The i-th row will be a `VBSM` gate whereas the next row will be a `ZERO` gate.
 
-|  Row  |  0 |  1 |  2 |  3 |  4 |  5 |  6 |  7 |  8 |  9 | 10 | 11 | 12 | 13 | 14 | Type |
-|-------|----|----|----|----|----|----|----|----|----|----|----|----|----|----|----|------|
-|     i | xT | yT | x0 | y0 |  n | n' |    | x1 | y1 | x2 | y2 | x3 | y3 | x4 | y4 | VBSM |
-|   i+1 | x5 | y5 | b0 | b1 | b2 | b3 | b4 | s0 | s1 | s2 | s3 | s4 |    |    |    | ZERO |
+| Row | 0   | 1   | 2   | 3   | 4   | 5   | 6   | 7   | 8   | 9   | 10  | 11  | 12  | 13  | 14  | Type |
+| --- | --- | --- | --- | --- | --- | --- | --- | --- | --- | --- | --- | --- | --- | --- | --- | ---- |
+| i   | xT  | yT  | x0  | y0  | n   | n'  |     | x1  | y1  | x2  | y2  | x3  | y3  | x4  | y4  | VBSM |
+| i+1 | x5  | y5  | b0  | b1  | b2  | b3  | b4  | s0  | s1  | s2  | s3  | s4  |     |     |     | ZERO |
 
 The gate constraints take care of 5 bits of the scalar multiplication.
 Each single bit consists of 4 constraints.
@@ -1025,88 +1025,6 @@
 * Binary decomposition:
 `0 = n' - (b4 + 2 * (b3 + 2 * (b2 + 2 * (b1 + 2 * (b0 + 2*n)))))`
 
-
-
-<<<<<<< HEAD
-#### Foreign Field Multiplication
-
-These circuit gates are used to constrain that
-
-$$left_input * right_input = quotient * foreign_modulus + remainder$$
-
-Documentation:
-
-  For more details please see the [FFMul RFC](../rfcs/ffadd.md)
-
-  Mapping:
-    To make things clearer, the following mapping between the variable names
-    used in the code and those of the document can be helpful.
-
-```text
-    left_input_hi => a2  right_input_hi => b2  quotient_hi => q2  remainder_hi => r2
-    left_input_mi => a1  right_input_mi => b1  quotient_mi => q1  remainder_mi => r1
-    left_input_lo => a0  right_input_lo => b0  quotient_lo => q0  remainder_lo => r0
-
-    product_mi_bot => p10  product_mi_top_limb => p110  product_mi_top_extra => p111
-    carry_bot         => v0   carry_top_limb      => v10   carry_top_extra => v11
-````
-
-  Suffixes:
-    The variable names in this code uses descriptive suffixes to convey information about the
-    positions of the bits referred to.
-
-      - When a variable is split into 3 limbs we use: lo, mid, hi (where high is the most significant)
-      - When a variable is split in 2 halves we use: bottom, top  (where top is the most significant)
-      - When the bits of a variable are split into a limb and some extra bits we use: limb,
-        extra (where extra is the most significant)
-
-Inputs:
-  * foreign_modulus        := foreign field modulus (currently stored in constraint system)
-  * left_input $~\in F_f$  := left foreign field element multiplicand
-  * right_input $~\in F_f$ := right foreign field element multiplicand
-
-  N.b. the native field modulus is obtainable from F, the native field's trait bound below.
-
-Witness:
-  * quotient $~\in F_f$  := foreign field quotient
-  * remainder $~\in F_f$ := foreign field remainder
-  * carry_bot            := a two bit carry
-  * carry_top_limb       := low 88 bits of carry_top
-  * carry_top_extra      := high 3 bits of carry_top
-
-Layout:
-
-```text
-  Row(s) | Gate              | Witness
-     0-3 | multi-range-check | left_input multiplicand
-     4-7 | multi-range-check | right_input multiplicand
-    8-11 | multi-range-check | quotient
-   12-15 | multi-range-check | remainder
-   16-19 | multi-range-check | product_mi_bot, product_mi_top_limb, carry_top_limb
-      20 | ForeignFieldMul   | (see below)
-      21 | Zero              | (see below)
-```
-
-The last two rows are layed out like this
-
-| col | `ForeignFieldMul`         | `Zero`                  |
-| --- | ------------------------- | ----------------------- |
-|   0 | `left_input_lo`  (copy)   | `left_input_hi`  (copy) |
-|   1 | `left_input_mi`  (copy)   | `right_input_lo` (copy) |
-|   2 | `carry_shift`    (lookup) | `right_input_mi` (copy) |
-|   3 | `quotient_shift` (lookup) | `right_input_hi` (copy) |
-|   4 | `quotient_lo`    (copy)   | `remainder_lo`   (copy) |
-|   5 | `quotient_mi`    (copy)   | `remainder_mi`   (copy) |
-|   6 | `quotient_hi`    (copy)   | `remainder_hi`   (copy) |
-|   7 | `product_mi_bot`          |                         |
-|   8 | `product_mi_top_limb`     |                         |
-|   9 | `product_mi_top_extra`    |                         |
-|  10 | `carry_bot`               |                         |
-|  11 | `carry_top_limb`          |                         |
-|  12 | `carry_top_extra`         |                         |
-|  13 |                           |                         |
-|  14 |                           |                         |
-=======
 #### Range Check
 
 Range check gadget:
@@ -1137,11 +1055,11 @@
 Witness structure:
 
   | Row | Contents |
-  | --- | ---------|
-  |  0  | v0       |
-  |  1  | v1       |
-  |  2  | v2       |
-  |  3  | v0,v1,v2 |
+  | --- | -------- |
+  | 0   | v0       |
+  | 1   | v1       |
+  | 2   | v2       |
+  | 3   | v0,v1,v2 |
 
   * The first 2 rows contain v0 and v1 and their respective decompositions
     into 12-bit and 2-bit limbs
@@ -1272,8 +1190,85 @@
 ```
 
 where the notation v2i and v2i defined in the "Layout" section above.
->>>>>>> 26fcea0b
-
+
+#### Foreign Field Multiplication
+
+These circuit gates are used to constrain that
+
+$$left_input * right_input = quotient * foreign_modulus + remainder$$
+
+Documentation:
+
+  For more details please see the [FFMul RFC](../rfcs/ffadd.md)
+
+  Mapping:
+    To make things clearer, the following mapping between the variable names
+    used in the code and those of the document can be helpful.
+
+```text
+    left_input_hi => a2  right_input_hi => b2  quotient_hi => q2  remainder_hi => r2
+    left_input_mi => a1  right_input_mi => b1  quotient_mi => q1  remainder_mi => r1
+    left_input_lo => a0  right_input_lo => b0  quotient_lo => q0  remainder_lo => r0
+
+    product_mi_bot => p10  product_mi_top_limb => p110  product_mi_top_extra => p111
+    carry_bot         => v0   carry_top_limb      => v10   carry_top_extra => v11
+````
+
+  Suffixes:
+    The variable names in this code uses descriptive suffixes to convey information about the
+    positions of the bits referred to.
+
+      - When a variable is split into 3 limbs we use: lo, mid, hi (where high is the most significant)
+      - When a variable is split in 2 halves we use: bottom, top  (where top is the most significant)
+      - When the bits of a variable are split into a limb and some extra bits we use: limb,
+        extra (where extra is the most significant)
+
+Inputs:
+  * foreign_modulus        := foreign field modulus (currently stored in constraint system)
+  * left_input $~\in F_f$  := left foreign field element multiplicand
+  * right_input $~\in F_f$ := right foreign field element multiplicand
+
+  N.b. the native field modulus is obtainable from F, the native field's trait bound below.
+
+Witness:
+  * quotient $~\in F_f$  := foreign field quotient
+  * remainder $~\in F_f$ := foreign field remainder
+  * carry_bot            := a two bit carry
+  * carry_top_limb       := low 88 bits of carry_top
+  * carry_top_extra      := high 3 bits of carry_top
+
+Layout:
+
+```text
+  Row(s) | Gate              | Witness
+     0-3 | multi-range-check | left_input multiplicand
+     4-7 | multi-range-check | right_input multiplicand
+    8-11 | multi-range-check | quotient
+   12-15 | multi-range-check | remainder
+   16-19 | multi-range-check | product_mi_bot, product_mi_top_limb, carry_top_limb
+      20 | ForeignFieldMul   | (see below)
+      21 | Zero              | (see below)
+```
+
+The last two rows are layed out like this
+
+| col | `ForeignFieldMul`         | `Zero`                  |
+| --- | ------------------------- | ----------------------- |
+| 0   | `left_input_lo`  (copy)   | `left_input_hi`  (copy) |
+| 1   | `left_input_mi`  (copy)   | `right_input_lo` (copy) |
+| 2   | `carry_shift`    (lookup) | `right_input_mi` (copy) |
+| 3   | `quotient_shift` (lookup) | `right_input_hi` (copy) |
+| 4   | `quotient_lo`    (copy)   | `remainder_lo`   (copy) |
+| 5   | `quotient_mi`    (copy)   | `remainder_mi`   (copy) |
+| 6   | `quotient_hi`    (copy)   | `remainder_hi`   (copy) |
+| 7   | `product_mi_bot`          |                         |
+| 8   | `product_mi_top_limb`     |                         |
+| 9   | `product_mi_top_extra`    |                         |
+| 10  | `carry_bot`               |                         |
+| 11  | `carry_top_limb`          |                         |
+| 12  | `carry_top_extra`         |                         |
+| 13  |                           |                         |
+| 14  |                           |                         |
 
 ## Setup
 
